<?xml version="1.0" encoding="utf-8"?>
<!DOCTYPE TS>
<TS version="2.1" language="pt_BR">
<context>
    <name>AuthenticateDialog</name>
    <message>
        <location filename="../src/QSimpleUpdater/src/AuthenticateDialog.ui" line="14"/>
        <source>Dialog</source>
        <translation>Caixa de diálogo</translation>
    </message>
    <message>
        <location filename="../src/QSimpleUpdater/src/AuthenticateDialog.ui" line="26"/>
        <source>Please provide the user name and password for the download location.</source>
        <translation>Por favor, indique o nome do usuário, a senha e o local para baixar.</translation>
    </message>
    <message>
        <location filename="../src/QSimpleUpdater/src/AuthenticateDialog.ui" line="35"/>
        <source>&amp;User name:</source>
        <translation>Nome do &amp;usuário:</translation>
    </message>
    <message>
        <location filename="../src/QSimpleUpdater/src/AuthenticateDialog.ui" line="48"/>
        <source>&amp;Password:</source>
        <translation>&amp;Senha:</translation>
    </message>
</context>
<context>
    <name>ColumnEditorDialog</name>
    <message>
        <location filename="../src/NotepadNext/dialogs/ColumnEditorDialog.ui" line="20"/>
        <source>Column Mode</source>
        <translation>Modo de coluna</translation>
    </message>
    <message>
        <location filename="../src/NotepadNext/dialogs/ColumnEditorDialog.ui" line="32"/>
        <source>Text</source>
        <translation>Texto</translation>
    </message>
    <message>
        <location filename="../src/NotepadNext/dialogs/ColumnEditorDialog.ui" line="47"/>
        <source>Numbers</source>
        <translation>Números</translation>
    </message>
    <message>
        <location filename="../src/NotepadNext/dialogs/ColumnEditorDialog.ui" line="59"/>
        <source>Start:</source>
        <translation>Iniciar:</translation>
    </message>
    <message>
        <location filename="../src/NotepadNext/dialogs/ColumnEditorDialog.ui" line="76"/>
        <source>Step:</source>
        <translation>Etapa:</translation>
    </message>
</context>
<context>
    <name>DebugLogDock</name>
    <message>
        <location filename="../src/NotepadNext/docks/DebugLogDock.ui" line="14"/>
        <source>Debug Log</source>
        <translation>Registro de depuração</translation>
    </message>
</context>
<context>
    <name>Downloader</name>
    <message>
        <location filename="../src/QSimpleUpdater/src/Downloader.ui" line="23"/>
        <location filename="../src/QSimpleUpdater/src/Downloader.cpp" line="267"/>
        <source>Updater</source>
        <translation>Atualizador</translation>
    </message>
    <message>
        <location filename="../src/QSimpleUpdater/src/Downloader.ui" line="90"/>
        <location filename="../src/QSimpleUpdater/src/Downloader.cpp" line="114"/>
        <location filename="../src/QSimpleUpdater/src/Downloader.cpp" line="349"/>
        <source>Downloading updates</source>
        <translation>As atualizações estão sendo baixadas</translation>
    </message>
    <message>
        <location filename="../src/QSimpleUpdater/src/Downloader.ui" line="113"/>
        <source>Time remaining: 0 minutes</source>
        <translation>Tempo restante: 0 minutos</translation>
    </message>
    <message>
        <location filename="../src/QSimpleUpdater/src/Downloader.ui" line="154"/>
        <source>Open</source>
        <translation>Abrir</translation>
    </message>
    <message>
        <location filename="../src/QSimpleUpdater/src/Downloader.ui" line="161"/>
        <location filename="../src/QSimpleUpdater/src/Downloader.cpp" line="113"/>
        <source>Stop</source>
        <translation>Parar</translation>
    </message>
    <message>
        <location filename="../src/QSimpleUpdater/src/Downloader.cpp" line="115"/>
        <location filename="../src/QSimpleUpdater/src/Downloader.cpp" line="449"/>
        <source>Time remaining</source>
        <translation>Tempo restante</translation>
    </message>
    <message>
        <location filename="../src/QSimpleUpdater/src/Downloader.cpp" line="115"/>
        <source>unknown</source>
        <translation>desconhecido</translation>
    </message>
    <message>
        <location filename="../src/QSimpleUpdater/src/Downloader.cpp" line="201"/>
        <source>Error</source>
        <translation>Ocorreu um erro</translation>
    </message>
    <message>
        <location filename="../src/QSimpleUpdater/src/Downloader.cpp" line="201"/>
        <source>Cannot find downloaded update!</source>
        <translation>Não foi possível localizar a atualização que foi baixada.</translation>
    </message>
    <message>
        <location filename="../src/QSimpleUpdater/src/Downloader.cpp" line="219"/>
        <source>Close</source>
        <translation>Fechar</translation>
    </message>
    <message>
        <location filename="../src/QSimpleUpdater/src/Downloader.cpp" line="220"/>
        <source>Download complete!</source>
        <translation>A transferência foi concluída com sucesso.</translation>
    </message>
    <message>
        <location filename="../src/QSimpleUpdater/src/Downloader.cpp" line="221"/>
        <source>The installer will open separately</source>
        <translation>O instalador será aberto separadamente</translation>
    </message>
    <message>
        <location filename="../src/QSimpleUpdater/src/Downloader.cpp" line="228"/>
        <source>Click &quot;OK&quot; to begin installing the update</source>
        <translation>Clique no botão ‘OK’ para iniciar a instalação da atualização</translation>
    </message>
    <message>
        <location filename="../src/QSimpleUpdater/src/Downloader.cpp" line="230"/>
        <source>In order to install the update, you may need to quit the application.</source>
        <translation>Para instalar a atualização, talvez seja necessário necessário sair do programa.</translation>
    </message>
    <message>
        <source>In order to install the update, you may need to quit the application. This is a mandatory update, exiting now will close the application</source>
        <translation type="vanished">Para instalar a atualização, talvez seja necessário sair do programa. Esta é uma atualização obrigatória, se você sair agora fechará o programa</translation>
    </message>
    <message>
        <location filename="../src/QSimpleUpdater/src/Downloader.cpp" line="234"/>
        <source>In order to install the update, you may need to quit the application. This is a mandatory update, exiting now will close the application.</source>
        <translation>Para instalar a atualização, talvez seja necessário sair do programa. Esta é uma atualização obrigatória, se você sair agora fechará o programa.</translation>
    </message>
    <message>
        <location filename="../src/QSimpleUpdater/src/Downloader.cpp" line="253"/>
        <source>Click the &quot;Open&quot; button to apply the update</source>
        <translation>Clique no botão ‘Abrir’ para aplicar a atualização</translation>
    </message>
    <message>
        <location filename="../src/QSimpleUpdater/src/Downloader.cpp" line="271"/>
        <source>Are you sure you want to cancel the download?</source>
        <translation>Você tem certeza de que quer cancelar a transferência?</translation>
    </message>
    <message>
        <location filename="../src/QSimpleUpdater/src/Downloader.cpp" line="274"/>
        <source>Are you sure you want to cancel the download? This is a mandatory update, exiting now will close the application</source>
        <translation>Você tem certeza de que quer cancelar a transferência? Esta é uma atualização obrigatória, se você sair agora fechará o programa</translation>
    </message>
    <message>
        <location filename="../src/QSimpleUpdater/src/Downloader.cpp" line="332"/>
        <location filename="../src/QSimpleUpdater/src/Downloader.cpp" line="341"/>
        <source>%1 bytes</source>
        <translation>%1 bytes</translation>
    </message>
    <message>
        <location filename="../src/QSimpleUpdater/src/Downloader.cpp" line="335"/>
        <location filename="../src/QSimpleUpdater/src/Downloader.cpp" line="344"/>
        <source>%1 KB</source>
        <translation>%1 KB</translation>
    </message>
    <message>
        <location filename="../src/QSimpleUpdater/src/Downloader.cpp" line="338"/>
        <location filename="../src/QSimpleUpdater/src/Downloader.cpp" line="347"/>
        <source>%1 MB</source>
        <translation>%1 MB</translation>
    </message>
    <message>
        <location filename="../src/QSimpleUpdater/src/Downloader.cpp" line="349"/>
        <source>of</source>
        <translation>de</translation>
    </message>
    <message>
        <location filename="../src/QSimpleUpdater/src/Downloader.cpp" line="395"/>
        <source>Downloading Updates</source>
        <translation>As atualizações estão sendo baixadas</translation>
    </message>
    <message>
        <location filename="../src/QSimpleUpdater/src/Downloader.cpp" line="396"/>
        <source>Time Remaining</source>
        <translation>Tempo Restante</translation>
    </message>
    <message>
        <location filename="../src/QSimpleUpdater/src/Downloader.cpp" line="396"/>
        <source>Unknown</source>
        <translation>Desconhecido</translation>
    </message>
    <message>
        <location filename="../src/QSimpleUpdater/src/Downloader.cpp" line="423"/>
        <source>about %1 hours</source>
        <translation>cerca de %1 horas</translation>
    </message>
    <message>
        <location filename="../src/QSimpleUpdater/src/Downloader.cpp" line="425"/>
        <source>about one hour</source>
        <translation>cerca de 1 hora</translation>
    </message>
    <message>
        <location filename="../src/QSimpleUpdater/src/Downloader.cpp" line="434"/>
        <source>%1 minutes</source>
        <translation>%1 minutos</translation>
    </message>
    <message>
        <location filename="../src/QSimpleUpdater/src/Downloader.cpp" line="436"/>
        <source>1 minute</source>
        <translation>1 minuto</translation>
    </message>
    <message>
        <location filename="../src/QSimpleUpdater/src/Downloader.cpp" line="444"/>
        <source>%1 seconds</source>
        <translation>%1 segundos</translation>
    </message>
    <message>
        <location filename="../src/QSimpleUpdater/src/Downloader.cpp" line="446"/>
        <source>1 second</source>
        <translation>1 segundo</translation>
    </message>
</context>
<context>
    <name>EditorInfoStatusBar</name>
    <message>
        <location filename="../src/NotepadNext/widgets/EditorInfoStatusBar.cpp" line="100"/>
        <source>Length: %L1    Lines: %L2</source>
        <translation>Comprimento: %L1  e  Quantidade de Linhas: %L2</translation>
    </message>
    <message>
        <location filename="../src/NotepadNext/widgets/EditorInfoStatusBar.cpp" line="109"/>
        <source>Sel: N/A</source>
        <translation>Sel: N/D</translation>
    </message>
    <message>
        <location filename="../src/NotepadNext/widgets/EditorInfoStatusBar.cpp" line="119"/>
        <source>Sel: %L1 | %L2</source>
        <translation>Sel: %L1 | %L2</translation>
    </message>
    <message>
        <location filename="../src/NotepadNext/widgets/EditorInfoStatusBar.cpp" line="123"/>
        <source>Ln: %L1    Col: %L2    </source>
        <translation>Linha: %L1  e  Coluna: %L2    </translation>
    </message>
    <message>
        <location filename="../src/NotepadNext/widgets/EditorInfoStatusBar.cpp" line="139"/>
        <source>Macintosh (CR)</source>
        <translation>Macintosh (CR)</translation>
    </message>
    <message>
        <location filename="../src/NotepadNext/widgets/EditorInfoStatusBar.cpp" line="142"/>
        <source>Windows (CR LF)</source>
        <translation>Windows (CR LF)</translation>
    </message>
    <message>
        <location filename="../src/NotepadNext/widgets/EditorInfoStatusBar.cpp" line="145"/>
        <source>Unix (LF)</source>
        <translation>Unix (LF)</translation>
    </message>
    <message>
        <location filename="../src/NotepadNext/widgets/EditorInfoStatusBar.cpp" line="154"/>
        <source>ANSI</source>
        <translation>ANSI</translation>
    </message>
    <message>
        <location filename="../src/NotepadNext/widgets/EditorInfoStatusBar.cpp" line="157"/>
        <source>UTF-8</source>
        <translation>UTF-8</translation>
    </message>
    <message>
        <location filename="../src/NotepadNext/widgets/EditorInfoStatusBar.cpp" line="170"/>
        <source>OVR</source>
        <extracomment>This is a short abbreviation to indicate characters will be replaced when typing</extracomment>
        <translation>Esta é uma abreviação para indicar que os caracteres serão substituídos ao digitar</translation>
    </message>
    <message>
        <location filename="../src/NotepadNext/widgets/EditorInfoStatusBar.cpp" line="174"/>
        <source>INS</source>
        <extracomment>This is a short abbreviation to indicate characters will be inserted when typing</extracomment>
        <translation>Esta é uma abreviação para indicar que os caracteres serão inseridos ao digitar</translation>
    </message>
</context>
<context>
    <name>EditorInspectorDock</name>
    <message>
        <location filename="../src/NotepadNext/docks/EditorInspectorDock.ui" line="14"/>
        <source>Editor Inspector</source>
        <translation>Inpetor do editor</translation>
    </message>
    <message>
        <location filename="../src/NotepadNext/docks/EditorInspectorDock.cpp" line="36"/>
        <source>Position Information</source>
        <translation>Informações da posição</translation>
    </message>
    <message>
        <location filename="../src/NotepadNext/docks/EditorInspectorDock.cpp" line="39"/>
        <source>Current Position</source>
        <translation>Posição atual</translation>
    </message>
    <message>
        <location filename="../src/NotepadNext/docks/EditorInspectorDock.cpp" line="40"/>
        <source>Current Position (x, y)</source>
        <translation>Posição atual (x, y)</translation>
    </message>
    <message>
        <location filename="../src/NotepadNext/docks/EditorInspectorDock.cpp" line="41"/>
        <source>Column</source>
        <translation>Coluna</translation>
    </message>
    <message>
        <location filename="../src/NotepadNext/docks/EditorInspectorDock.cpp" line="43"/>
        <source>Current Style</source>
        <translation>Estilo atual</translation>
    </message>
    <message>
        <location filename="../src/NotepadNext/docks/EditorInspectorDock.cpp" line="44"/>
        <source>Current Line</source>
        <translation>Linha atual</translation>
    </message>
    <message>
        <location filename="../src/NotepadNext/docks/EditorInspectorDock.cpp" line="45"/>
        <source>Line Length</source>
        <translation>Comprimento da linha</translation>
    </message>
    <message>
        <location filename="../src/NotepadNext/docks/EditorInspectorDock.cpp" line="46"/>
        <source>Line End Position</source>
        <translation>Posição final da linha</translation>
    </message>
    <message>
        <location filename="../src/NotepadNext/docks/EditorInspectorDock.cpp" line="47"/>
        <source>Line Indentation</source>
        <translation>Indentação da linha</translation>
    </message>
    <message>
        <location filename="../src/NotepadNext/docks/EditorInspectorDock.cpp" line="48"/>
        <source>Line Indent Position</source>
        <translation>Posição da indentação da linha</translation>
    </message>
    <message>
        <location filename="../src/NotepadNext/docks/EditorInspectorDock.cpp" line="52"/>
        <source>Selection Information</source>
        <translation>Informações da seleção</translation>
    </message>
    <message>
        <location filename="../src/NotepadNext/docks/EditorInspectorDock.cpp" line="55"/>
        <source>Mode</source>
        <translation>Modo</translation>
    </message>
    <message>
        <location filename="../src/NotepadNext/docks/EditorInspectorDock.cpp" line="69"/>
        <source>Is Rectangle</source>
        <translation>É um retângulo</translation>
    </message>
    <message>
        <location filename="../src/NotepadNext/docks/EditorInspectorDock.cpp" line="70"/>
        <source>Selection Empty</source>
        <translation>A seleção está vazia</translation>
    </message>
    <message>
        <location filename="../src/NotepadNext/docks/EditorInspectorDock.cpp" line="71"/>
        <source>Main Selection</source>
        <translation>A seleção principal de</translation>
    </message>
    <message>
        <location filename="../src/NotepadNext/docks/EditorInspectorDock.cpp" line="72"/>
        <source># of Selections</source>
        <translation># seleções</translation>
    </message>
    <message>
        <location filename="../src/NotepadNext/docks/EditorInspectorDock.cpp" line="75"/>
        <source>Multiple Selections</source>
        <translation>Seleção de várias</translation>
    </message>
    <message>
        <location filename="../src/NotepadNext/docks/EditorInspectorDock.cpp" line="80"/>
        <source>Document Information</source>
        <translation>Informações do arquivo</translation>
    </message>
    <message>
        <location filename="../src/NotepadNext/docks/EditorInspectorDock.cpp" line="83"/>
        <source>Length</source>
        <translation>Comprimento</translation>
    </message>
    <message>
        <location filename="../src/NotepadNext/docks/EditorInspectorDock.cpp" line="84"/>
        <source>Line Count</source>
        <translation>Contagem de linhas</translation>
    </message>
    <message>
        <location filename="../src/NotepadNext/docks/EditorInspectorDock.cpp" line="88"/>
        <source>View Information</source>
        <translation>Visualizar as informações</translation>
    </message>
    <message>
        <location filename="../src/NotepadNext/docks/EditorInspectorDock.cpp" line="91"/>
        <source>Lines on Screen</source>
        <translation>Linhas na tela</translation>
    </message>
    <message>
        <location filename="../src/NotepadNext/docks/EditorInspectorDock.cpp" line="92"/>
        <source>First Visible Line</source>
        <translation>Visibilidade da primeira linha</translation>
    </message>
    <message>
        <location filename="../src/NotepadNext/docks/EditorInspectorDock.cpp" line="93"/>
        <source>X Offset</source>
        <translation>Desvio do X</translation>
    </message>
    <message>
        <location filename="../src/NotepadNext/docks/EditorInspectorDock.cpp" line="97"/>
        <source>Fold Information</source>
        <translation>Informações sobre a dobra</translation>
    </message>
    <message>
        <location filename="../src/NotepadNext/docks/EditorInspectorDock.cpp" line="100"/>
        <source>Visible From Doc Line</source>
        <translation>Visível a partir da linha do documento</translation>
    </message>
    <message>
        <location filename="../src/NotepadNext/docks/EditorInspectorDock.cpp" line="101"/>
        <source>Doc Line From Visible</source>
        <translation>A linha do documento a partir da visível</translation>
    </message>
    <message>
        <location filename="../src/NotepadNext/docks/EditorInspectorDock.cpp" line="102"/>
        <source>Fold Level</source>
        <translation>Nível da dobra</translation>
    </message>
    <message>
        <location filename="../src/NotepadNext/docks/EditorInspectorDock.cpp" line="103"/>
        <source>Is Fold Header</source>
        <translation>É um cabeçalho da dobra</translation>
    </message>
    <message>
        <location filename="../src/NotepadNext/docks/EditorInspectorDock.cpp" line="104"/>
        <source>Fold Parent</source>
        <translation>Dobrar acima</translation>
    </message>
    <message>
        <location filename="../src/NotepadNext/docks/EditorInspectorDock.cpp" line="105"/>
        <source>Last Child</source>
        <translation>Último abaixo</translation>
    </message>
    <message>
        <location filename="../src/NotepadNext/docks/EditorInspectorDock.cpp" line="106"/>
        <source>Contracted Fold Next</source>
        <translation>Dobrar a contratada seguinte</translation>
    </message>
    <message>
        <location filename="../src/NotepadNext/docks/EditorInspectorDock.cpp" line="173"/>
        <source>Caret</source>
        <translation>Caractere</translation>
    </message>
    <message>
        <location filename="../src/NotepadNext/docks/EditorInspectorDock.cpp" line="177"/>
        <source>Anchor</source>
        <translation>Ancoragem</translation>
    </message>
    <message>
        <location filename="../src/NotepadNext/docks/EditorInspectorDock.cpp" line="181"/>
        <source>Caret Virtual Space</source>
        <translation>Espaço virtual do caractere</translation>
    </message>
    <message>
        <location filename="../src/NotepadNext/docks/EditorInspectorDock.cpp" line="185"/>
        <source>Anchor Virtual Space</source>
        <translation>Espaço virtual da ancoragem</translation>
    </message>
</context>
<context>
    <name>FileList</name>
    <message>
        <location filename="../src/NotepadNext/docks/FileListDock.ui" line="14"/>
        <source>File List</source>
        <translation>Lista de arquivos</translation>
    </message>
    <message>
        <location filename="../src/NotepadNext/docks/FileListDock.ui" line="51"/>
        <source>...</source>
        <translation>...</translation>
    </message>
    <message>
        <location filename="../src/NotepadNext/docks/FileListDock.ui" line="90"/>
        <source>Sort by File Name</source>
        <translation>Ordenar pelo nome do arquivo</translation>
    </message>
</context>
<context>
    <name>FindReplaceDialog</name>
    <message>
        <location filename="../src/NotepadNext/dialogs/FindReplaceDialog.ui" line="20"/>
        <location filename="../src/NotepadNext/dialogs/FindReplaceDialog.ui" line="250"/>
        <location filename="../src/NotepadNext/dialogs/FindReplaceDialog.cpp" line="85"/>
        <source>Find</source>
        <translation>Localizar</translation>
    </message>
    <message>
        <location filename="../src/NotepadNext/dialogs/FindReplaceDialog.ui" line="72"/>
        <source>Search Mode</source>
        <translation>Modo de pesquisa</translation>
    </message>
    <message>
        <location filename="../src/NotepadNext/dialogs/FindReplaceDialog.ui" line="93"/>
        <source>&amp;Normal</source>
        <translation>&amp;Normal</translation>
    </message>
    <message>
        <location filename="../src/NotepadNext/dialogs/FindReplaceDialog.ui" line="109"/>
        <source>E&amp;xtended (\n, \r, \t, \0, \x...)</source>
        <translation>E&amp;stendida (\n, \r, \t, \0, \x...)</translation>
    </message>
    <message>
        <location filename="../src/NotepadNext/dialogs/FindReplaceDialog.ui" line="127"/>
        <source>Re&amp;gular expression</source>
        <translation>Expressão re&amp;gular</translation>
    </message>
    <message>
        <location filename="../src/NotepadNext/dialogs/FindReplaceDialog.ui" line="143"/>
        <source>&amp;. matches newline</source>
        <translation>&amp;. corresponde a uma nova linha</translation>
    </message>
    <message>
        <location filename="../src/NotepadNext/dialogs/FindReplaceDialog.ui" line="182"/>
        <source>Transparenc&amp;y</source>
        <translation>Transparênc&amp;ia</translation>
    </message>
    <message>
        <location filename="../src/NotepadNext/dialogs/FindReplaceDialog.ui" line="203"/>
        <source>On losing focus</source>
        <translation>Ao perder o foco</translation>
    </message>
    <message>
        <location filename="../src/NotepadNext/dialogs/FindReplaceDialog.ui" line="213"/>
        <source>Always</source>
        <translation>Sempre</translation>
    </message>
    <message>
        <location filename="../src/NotepadNext/dialogs/FindReplaceDialog.ui" line="263"/>
        <source>Coun&amp;t</source>
        <translation>Con&amp;tar</translation>
    </message>
    <message>
        <location filename="../src/NotepadNext/dialogs/FindReplaceDialog.ui" line="273"/>
        <source>&amp;Replace</source>
        <translation>&amp;Substituir</translation>
    </message>
    <message>
        <location filename="../src/NotepadNext/dialogs/FindReplaceDialog.ui" line="280"/>
        <source>Replace &amp;All</source>
        <translation>Substituir &amp;tudo</translation>
    </message>
    <message>
        <location filename="../src/NotepadNext/dialogs/FindReplaceDialog.ui" line="287"/>
        <source>Replace All in &amp;Opened Documents</source>
        <translation>Substituir tudo nos arquivos &amp;abertos</translation>
    </message>
    <message>
        <location filename="../src/NotepadNext/dialogs/FindReplaceDialog.ui" line="294"/>
        <source>Replace All in Files</source>
        <translation type="unfinished"></translation>
    </message>
    <message>
        <location filename="../src/NotepadNext/dialogs/FindReplaceDialog.ui" line="301"/>
        <source>Find All in All &amp;Opened Documents</source>
        <translation>Localizar tudo em todos os arquivos &amp;abertos</translation>
    </message>
    <message>
        <location filename="../src/NotepadNext/dialogs/FindReplaceDialog.ui" line="311"/>
        <source>Find All in Current Document</source>
        <translation>Localizar tudo no arquivo atual</translation>
    </message>
    <message>
        <location filename="../src/NotepadNext/dialogs/FindReplaceDialog.ui" line="321"/>
        <source>Close</source>
        <translation>Fechar</translation>
    </message>
    <message>
        <location filename="../src/NotepadNext/dialogs/FindReplaceDialog.ui" line="377"/>
        <source>&amp;Find:</source>
        <translation>&amp;Localizar:</translation>
    </message>
    <message>
        <location filename="../src/NotepadNext/dialogs/FindReplaceDialog.ui" line="409"/>
        <source>Replace:</source>
        <translation>Substituir:</translation>
    </message>
    <message>
        <location filename="../src/NotepadNext/dialogs/FindReplaceDialog.ui" line="437"/>
        <source>Path of directory containing files to be replaced:</source>
        <translation type="unfinished"></translation>
    </message>
    <message>
        <location filename="../src/NotepadNext/dialogs/FindReplaceDialog.ui" line="451"/>
        <source>Select Containing Directory</source>
        <translation type="unfinished"></translation>
    </message>
    <message>
        <location filename="../src/NotepadNext/dialogs/FindReplaceDialog.ui" line="476"/>
        <source>Backward direction</source>
        <translation>No sentido inverso</translation>
    </message>
    <message>
        <location filename="../src/NotepadNext/dialogs/FindReplaceDialog.ui" line="483"/>
        <source>Match &amp;whole word only</source>
        <translation>Corresponder apenas à palavra &amp;inteira</translation>
    </message>
    <message>
        <location filename="../src/NotepadNext/dialogs/FindReplaceDialog.ui" line="490"/>
        <source>Match &amp;case</source>
        <translation>Corresponder as letras &amp;minúsculas/maiúsculas</translation>
    </message>
    <message>
        <location filename="../src/NotepadNext/dialogs/FindReplaceDialog.ui" line="497"/>
        <source>Wra&amp;p Around</source>
        <translation>Pesquisar e circular</translation>
    </message>
    <message>
        <location filename="../src/NotepadNext/dialogs/FindReplaceDialog.cpp" line="86"/>
        <source>Replace</source>
        <translation>Substituir</translation>
    </message>
    <message numerus="yes">
        <location filename="../src/NotepadNext/dialogs/FindReplaceDialog.cpp" line="170"/>
        <location filename="../src/NotepadNext/dialogs/FindReplaceDialog.cpp" line="403"/>
        <source>Replaced %Ln matches</source>
        <translation>
            <numerusform>Foi substituída %Ln correspondência</numerusform>
            <numerusform>Foram substituídas %Ln correspondências</numerusform>
        </translation>
    </message>
    <message numerus="yes">
        <location filename="../src/NotepadNext/dialogs/FindReplaceDialog.cpp" line="206"/>
        <source>Replaced matches in %Ln files</source>
        <translation type="unfinished">
            <numerusform></numerusform>
            <numerusform></numerusform>
        </translation>
    </message>
    <message>
        <location filename="../src/NotepadNext/dialogs/FindReplaceDialog.cpp" line="301"/>
        <source>The end of the document has been reached. Found 1st occurrence from the top.</source>
        <translation>O fim do arquivo foi alcançado. Foi localizada a 1ª ocorrência de cima para baixo.</translation>
    </message>
    <message>
        <location filename="../src/NotepadNext/dialogs/FindReplaceDialog.cpp" line="312"/>
        <source>No matches found.</source>
        <translation>Nenhuma correspondência foi encontrada</translation>
    </message>
    <message>
        <location filename="../src/NotepadNext/dialogs/FindReplaceDialog.cpp" line="375"/>
        <source>1 occurrence was replaced</source>
        <translation>Uma ocorrência foi substituída</translation>
    </message>
    <message>
        <location filename="../src/NotepadNext/dialogs/FindReplaceDialog.cpp" line="384"/>
        <source>No more occurrences were found</source>
        <translation>Não foram localizadas outras ocorrências</translation>
    </message>
    <message numerus="yes">
        <location filename="../src/NotepadNext/dialogs/FindReplaceDialog.cpp" line="414"/>
        <source>Found %Ln matches</source>
        <translation>
            <numerusform>Foi localizada %Ln correspondência</numerusform>
            <numerusform>Foram localizadas %Ln correspondências</numerusform>
        </translation>
    </message>
    <message>
        <location filename="../src/NotepadNext/dialogs/FindReplaceDialog.cpp" line="707"/>
        <source>Select Directory</source>
        <translation type="unfinished"></translation>
    </message>
</context>
<context>
    <name>FolderAsWorkspaceDock</name>
    <message>
        <location filename="../src/NotepadNext/docks/FolderAsWorkspaceDock.ui" line="14"/>
        <source>Folder as Workspace</source>
        <translation>Pasta como área de trabalho</translation>
    </message>
</context>
<context>
    <name>HexViewerDock</name>
    <message>
        <location filename="../src/NotepadNext/docks/HexViewerDock.ui" line="14"/>
        <source>Hex Viewer</source>
        <translation>Visualizador de hexadecimal</translation>
    </message>
</context>
<context>
    <name>LanguageInspectorDock</name>
    <message>
        <location filename="../src/NotepadNext/docks/LanguageInspectorDock.ui" line="14"/>
        <source>Language Inspector</source>
        <translation>Inspetor da linguagem</translation>
    </message>
    <message>
        <location filename="../src/NotepadNext/docks/LanguageInspectorDock.ui" line="56"/>
        <source>Language:</source>
        <translation>Linguagem:</translation>
    </message>
    <message>
        <location filename="../src/NotepadNext/docks/LanguageInspectorDock.ui" line="70"/>
        <source>Lexer:</source>
        <translation>Lexer:</translation>
    </message>
    <message>
        <location filename="../src/NotepadNext/docks/LanguageInspectorDock.ui" line="86"/>
        <source>Properties:</source>
        <translation>Propriedades:</translation>
    </message>
    <message>
        <location filename="../src/NotepadNext/docks/LanguageInspectorDock.ui" line="100"/>
        <source>Property</source>
        <translation>Propriedade</translation>
    </message>
    <message>
        <location filename="../src/NotepadNext/docks/LanguageInspectorDock.ui" line="105"/>
        <source>Type</source>
        <translation>Tipo</translation>
    </message>
    <message>
        <location filename="../src/NotepadNext/docks/LanguageInspectorDock.ui" line="110"/>
        <location filename="../src/NotepadNext/docks/LanguageInspectorDock.ui" line="151"/>
        <source>Description</source>
        <translation>Descrição</translation>
    </message>
    <message>
        <location filename="../src/NotepadNext/docks/LanguageInspectorDock.ui" line="115"/>
        <source>Value</source>
        <translation>Valor</translation>
    </message>
    <message>
        <location filename="../src/NotepadNext/docks/LanguageInspectorDock.ui" line="123"/>
        <source>Keywords:</source>
        <translation>Palavras-chave:</translation>
    </message>
    <message>
        <location filename="../src/NotepadNext/docks/LanguageInspectorDock.ui" line="146"/>
        <source>ID</source>
        <translation>Identidade</translation>
    </message>
    <message>
        <location filename="../src/NotepadNext/docks/LanguageInspectorDock.ui" line="159"/>
        <source>Styles:</source>
        <translation>Estilos:</translation>
    </message>
    <message>
        <location filename="../src/NotepadNext/docks/LanguageInspectorDock.ui" line="166"/>
        <source>TextLabel</source>
        <translation>Legenda do texto</translation>
    </message>
    <message>
        <location filename="../src/NotepadNext/docks/LanguageInspectorDock.cpp" line="146"/>
        <source>Position %1 Style %2</source>
        <translation>Posição %1 e Estilo %2</translation>
    </message>
</context>
<context>
    <name>LuaConsoleDock</name>
    <message>
        <location filename="../src/NotepadNext/docks/LuaConsoleDock.ui" line="17"/>
        <source>Lua Console</source>
        <translation>Console da lua</translation>
    </message>
</context>
<context>
    <name>MacroEditorDialog</name>
    <message>
        <location filename="../src/NotepadNext/dialogs/MacroEditorDialog.ui" line="14"/>
        <source>Macro Editor</source>
        <translation>Editor de macros</translation>
    </message>
    <message>
        <location filename="../src/NotepadNext/dialogs/MacroEditorDialog.ui" line="48"/>
        <source>Name</source>
        <translation>Nome</translation>
    </message>
    <message>
        <location filename="../src/NotepadNext/dialogs/MacroEditorDialog.ui" line="58"/>
        <source>Shortcut</source>
        <translation>Atalho</translation>
    </message>
    <message>
        <location filename="../src/NotepadNext/dialogs/MacroEditorDialog.ui" line="67"/>
        <source>Steps:</source>
        <translation>Etapas:</translation>
    </message>
    <message>
        <location filename="../src/NotepadNext/dialogs/MacroEditorDialog.ui" line="95"/>
        <source>Insert Macro Step</source>
        <translation>Inserir uma etapa no macro</translation>
    </message>
    <message>
        <location filename="../src/NotepadNext/dialogs/MacroEditorDialog.ui" line="110"/>
        <source>Delete Selected Macro Step</source>
        <translation>Apagar a etapa que foi selecionada no macro</translation>
    </message>
    <message>
        <location filename="../src/NotepadNext/dialogs/MacroEditorDialog.ui" line="125"/>
        <source>Move Selected Macro Step Up</source>
        <translation>Mover para cima a etapa que foi selecionada no macro</translation>
    </message>
    <message>
        <location filename="../src/NotepadNext/dialogs/MacroEditorDialog.ui" line="140"/>
        <source>Move Selected Macro Step Down</source>
        <translation>Mover para baixo a etapa que foi selecionada no macro</translation>
    </message>
    <message>
        <location filename="../src/NotepadNext/dialogs/MacroEditorDialog.ui" line="176"/>
        <source>Copy Selected Macro</source>
        <translation>Copiar o macro que foi selecionado</translation>
    </message>
    <message>
        <location filename="../src/NotepadNext/dialogs/MacroEditorDialog.ui" line="191"/>
        <source>Delete Selected Macro</source>
        <translation>Apagar o macro que foi selecionado</translation>
    </message>
    <message>
        <location filename="../src/NotepadNext/dialogs/MacroEditorDialog.cpp" line="129"/>
        <source>Delete Macro</source>
        <translation>Apagar o macro</translation>
    </message>
    <message>
        <location filename="../src/NotepadNext/dialogs/MacroEditorDialog.cpp" line="129"/>
        <source>Are you sure you want to delete &lt;b&gt;%1&lt;/b&gt;?</source>
        <translation>Você tem certeza de que quer apagar o &lt;b&gt;%1&lt;/b&gt;?</translation>
    </message>
    <message>
        <location filename="../src/NotepadNext/dialogs/MacroEditorDialog.cpp" line="150"/>
        <source>(Copy)</source>
        <translation>(Copiar)</translation>
    </message>
</context>
<context>
    <name>MacroRunDialog</name>
    <message>
        <location filename="../src/NotepadNext/dialogs/MacroRunDialog.ui" line="14"/>
        <source>Run a Macro Multiple Times</source>
        <translation>Executar um macro várias vezes</translation>
    </message>
    <message>
        <location filename="../src/NotepadNext/dialogs/MacroRunDialog.ui" line="31"/>
        <source>Macro:</source>
        <translation>Macro:</translation>
    </message>
    <message>
        <location filename="../src/NotepadNext/dialogs/MacroRunDialog.ui" line="56"/>
        <source>Run Until End of File</source>
        <translation>Executar até ao fim do arquivo</translation>
    </message>
    <message>
        <location filename="../src/NotepadNext/dialogs/MacroRunDialog.ui" line="63"/>
        <source>Execute...</source>
        <translation>Executar...</translation>
    </message>
    <message>
        <location filename="../src/NotepadNext/dialogs/MacroRunDialog.ui" line="116"/>
        <source>times</source>
        <translation>vezes</translation>
    </message>
    <message>
        <location filename="../src/NotepadNext/dialogs/MacroRunDialog.ui" line="166"/>
        <source>Run</source>
        <translation>Executar</translation>
    </message>
    <message>
        <location filename="../src/NotepadNext/dialogs/MacroRunDialog.ui" line="173"/>
        <source>Cancel</source>
        <translation>Cancelar</translation>
    </message>
</context>
<context>
    <name>MacroSaveDialog</name>
    <message>
        <location filename="../src/NotepadNext/dialogs/MacroSaveDialog.ui" line="14"/>
        <source>Save Macro</source>
        <translation>Salvar o macro</translation>
    </message>
    <message>
        <location filename="../src/NotepadNext/dialogs/MacroSaveDialog.ui" line="25"/>
        <source>Name:</source>
        <translation>Nome:</translation>
    </message>
    <message>
        <location filename="../src/NotepadNext/dialogs/MacroSaveDialog.ui" line="39"/>
        <source>Shortcut:</source>
        <translation>Atalho:</translation>
    </message>
    <message>
        <location filename="../src/NotepadNext/dialogs/MacroSaveDialog.ui" line="82"/>
        <source>OK</source>
        <translation>OK</translation>
    </message>
    <message>
        <location filename="../src/NotepadNext/dialogs/MacroSaveDialog.ui" line="89"/>
        <source>Cancel</source>
        <translation>Cancelar</translation>
    </message>
</context>
<context>
    <name>MacroStepTableModel</name>
    <message>
        <location filename="../src/NotepadNext/MacroStepTableModel.cpp" line="34"/>
        <source>Name</source>
        <translation>Nome</translation>
    </message>
    <message>
        <location filename="../src/NotepadNext/MacroStepTableModel.cpp" line="36"/>
        <source>Text</source>
        <translation>Texto</translation>
    </message>
</context>
<context>
    <name>MainWindow</name>
    <message>
        <location filename="../src/NotepadNext/dialogs/MainWindow.ui" line="17"/>
        <source>Notepad Next[*]</source>
        <translation>Notepad Next [*]</translation>
    </message>
    <message>
        <location filename="../src/NotepadNext/dialogs/MainWindow.ui" line="33"/>
        <source>+</source>
        <translation>+</translation>
    </message>
    <message>
        <location filename="../src/NotepadNext/dialogs/MainWindow.ui" line="48"/>
        <source>&amp;File</source>
        <translation>&amp;Arquivo</translation>
    </message>
    <message>
        <location filename="../src/NotepadNext/dialogs/MainWindow.ui" line="52"/>
        <source>Close More</source>
        <translation>Fechar mais</translation>
    </message>
    <message>
        <location filename="../src/NotepadNext/dialogs/MainWindow.ui" line="60"/>
        <source>&amp;Recent Files</source>
        <translation>Arquivos &amp;recentes</translation>
    </message>
    <message>
        <location filename="../src/NotepadNext/dialogs/MainWindow.ui" line="69"/>
<<<<<<< HEAD
        <location filename="../src/NotepadNext/dialogs/MainWindow.cpp" line="1418"/>
=======
        <location filename="../src/NotepadNext/dialogs/MainWindow.cpp" line="1420"/>
>>>>>>> deb296f9
        <source>Export As</source>
        <translation>Exportar como</translation>
    </message>
    <message>
        <location filename="../src/NotepadNext/dialogs/MainWindow.ui" line="97"/>
        <source>&amp;Edit</source>
        <translation>&amp;Editar</translation>
    </message>
    <message>
        <location filename="../src/NotepadNext/dialogs/MainWindow.ui" line="101"/>
        <source>Copy More</source>
        <translation>Copiar mais</translation>
    </message>
    <message>
        <location filename="../src/NotepadNext/dialogs/MainWindow.ui" line="109"/>
        <source>Indent</source>
        <translation>Indentar</translation>
    </message>
    <message>
        <location filename="../src/NotepadNext/dialogs/MainWindow.ui" line="116"/>
        <source>EOL Conversion</source>
        <translation>Conversão do fim da linha</translation>
    </message>
    <message>
        <location filename="../src/NotepadNext/dialogs/MainWindow.ui" line="124"/>
        <source>Convert Case</source>
        <translation>Converter as letras maiúsculas/minúsculas</translation>
    </message>
    <message>
        <location filename="../src/NotepadNext/dialogs/MainWindow.ui" line="131"/>
        <source>Line Operations</source>
        <translation>Operações de linha</translation>
    </message>
    <message>
        <location filename="../src/NotepadNext/dialogs/MainWindow.ui" line="145"/>
        <source>Comment/Uncomment</source>
        <translation>Comentar/Remover o comentário</translation>
    </message>
    <message>
        <location filename="../src/NotepadNext/dialogs/MainWindow.ui" line="153"/>
        <source>Copy As</source>
        <translation>Copiar como</translation>
    </message>
    <message>
        <location filename="../src/NotepadNext/dialogs/MainWindow.ui" line="160"/>
        <source>Encoding/Decoding</source>
        <translation>Codificação/Decodificação</translation>
    </message>
    <message>
        <location filename="../src/NotepadNext/dialogs/MainWindow.ui" line="191"/>
        <source>Search</source>
        <translation>Pesquisar</translation>
    </message>
    <message>
        <location filename="../src/NotepadNext/dialogs/MainWindow.ui" line="195"/>
        <source>Bookmarks</source>
        <translation>Favoritos</translation>
    </message>
    <message>
        <location filename="../src/NotepadNext/dialogs/MainWindow.ui" line="211"/>
        <source>Mark All Occurrences</source>
        <translation>Selecionar todas as ocorrências</translation>
    </message>
    <message>
        <location filename="../src/NotepadNext/dialogs/MainWindow.ui" line="219"/>
        <source>Clear Marks</source>
        <translation>Remover as seleções</translation>
    </message>
    <message>
        <location filename="../src/NotepadNext/dialogs/MainWindow.ui" line="242"/>
        <source>&amp;View</source>
        <translation>&amp;Visualizar</translation>
    </message>
    <message>
        <location filename="../src/NotepadNext/dialogs/MainWindow.ui" line="246"/>
        <source>&amp;Zoom</source>
        <translation>&amp;Ampliar ou Reduzir</translation>
    </message>
    <message>
        <location filename="../src/NotepadNext/dialogs/MainWindow.ui" line="255"/>
        <source>Show Symbol</source>
        <translation>Exibir o símbolo</translation>
    </message>
    <message>
        <location filename="../src/NotepadNext/dialogs/MainWindow.ui" line="266"/>
        <source>Fold Level</source>
        <translation>Nível da dobra</translation>
    </message>
    <message>
        <location filename="../src/NotepadNext/dialogs/MainWindow.ui" line="280"/>
        <source>Unfold Level</source>
        <translation>Nível da desdobra</translation>
    </message>
    <message>
        <location filename="../src/NotepadNext/dialogs/MainWindow.ui" line="306"/>
        <source>Language</source>
        <translation>Linguagem</translation>
    </message>
    <message>
        <location filename="../src/NotepadNext/dialogs/MainWindow.ui" line="311"/>
        <source>Settings</source>
        <translation>Configurações</translation>
    </message>
    <message>
        <location filename="../src/NotepadNext/dialogs/MainWindow.ui" line="317"/>
        <source>Macro</source>
        <translation>Macro</translation>
    </message>
    <message>
        <location filename="../src/NotepadNext/dialogs/MainWindow.ui" line="328"/>
        <source>Help</source>
        <translation>Ajuda</translation>
    </message>
    <message>
        <location filename="../src/NotepadNext/dialogs/MainWindow.ui" line="339"/>
        <source>Encoding</source>
        <translation>Codificação</translation>
    </message>
    <message>
        <location filename="../src/NotepadNext/dialogs/MainWindow.ui" line="355"/>
        <source>Main Tool Bar</source>
        <translation>Barra de ferramentas principal</translation>
    </message>
    <message>
        <location filename="../src/NotepadNext/dialogs/MainWindow.ui" line="415"/>
        <source>&amp;New</source>
        <translation>&amp;Novo</translation>
    </message>
    <message>
        <location filename="../src/NotepadNext/dialogs/MainWindow.ui" line="418"/>
        <source>Create a new file</source>
        <translation>Criar um novo arquivo</translation>
    </message>
    <message>
        <location filename="../src/NotepadNext/dialogs/MainWindow.ui" line="421"/>
        <source>Ctrl+N</source>
        <translation>Ctrl+N</translation>
    </message>
    <message>
        <location filename="../src/NotepadNext/dialogs/MainWindow.ui" line="431"/>
        <source>&amp;Open...</source>
        <translation>&amp;Abrir...</translation>
    </message>
    <message>
        <location filename="../src/NotepadNext/dialogs/MainWindow.ui" line="434"/>
        <source>Ctrl+O</source>
        <translation>Ctrl+O</translation>
    </message>
    <message>
        <location filename="../src/NotepadNext/dialogs/MainWindow.ui" line="447"/>
        <source>&amp;Save</source>
        <translation>&amp;Salvar</translation>
    </message>
    <message>
        <location filename="../src/NotepadNext/dialogs/MainWindow.ui" line="450"/>
        <source>Save</source>
        <translation>Salvar</translation>
    </message>
    <message>
        <location filename="../src/NotepadNext/dialogs/MainWindow.ui" line="453"/>
        <source>Ctrl+S</source>
        <translation>Ctrl+S</translation>
    </message>
    <message>
        <location filename="../src/NotepadNext/dialogs/MainWindow.ui" line="458"/>
        <source>E&amp;xit</source>
        <translation>Sa&amp;ir</translation>
    </message>
    <message>
        <location filename="../src/NotepadNext/dialogs/MainWindow.ui" line="471"/>
        <source>&amp;Undo</source>
        <translation>Des&amp;fazer</translation>
    </message>
    <message>
        <location filename="../src/NotepadNext/dialogs/MainWindow.ui" line="474"/>
        <source>Ctrl+Z</source>
        <translation>Ctrl+Z</translation>
    </message>
    <message>
        <location filename="../src/NotepadNext/dialogs/MainWindow.ui" line="484"/>
        <source>&amp;Redo</source>
        <translation>&amp;Refazer</translation>
    </message>
    <message>
        <location filename="../src/NotepadNext/dialogs/MainWindow.ui" line="487"/>
        <source>Ctrl+Y</source>
        <translation>Ctrl+Y</translation>
    </message>
    <message>
        <location filename="../src/NotepadNext/dialogs/MainWindow.ui" line="497"/>
        <source>Cu&amp;t</source>
        <translation>Cor&amp;tar</translation>
    </message>
    <message>
        <location filename="../src/NotepadNext/dialogs/MainWindow.ui" line="500"/>
        <source>Ctrl+X</source>
        <translation>Ctrl+X</translation>
    </message>
    <message>
        <location filename="../src/NotepadNext/dialogs/MainWindow.ui" line="510"/>
        <source>&amp;Copy</source>
        <translation>&amp;Copiar</translation>
    </message>
    <message>
        <location filename="../src/NotepadNext/dialogs/MainWindow.ui" line="513"/>
        <source>Ctrl+C</source>
        <translation>Ctrl+C</translation>
    </message>
    <message>
        <location filename="../src/NotepadNext/dialogs/MainWindow.ui" line="523"/>
        <source>&amp;Paste</source>
        <translation>&amp;Colar</translation>
    </message>
    <message>
        <location filename="../src/NotepadNext/dialogs/MainWindow.ui" line="526"/>
        <source>Ctrl+V</source>
        <translation>Ctrl+V</translation>
    </message>
    <message>
        <location filename="../src/NotepadNext/dialogs/MainWindow.ui" line="531"/>
        <source>&amp;Delete</source>
        <translation>&amp;Apagar</translation>
    </message>
    <message>
        <location filename="../src/NotepadNext/dialogs/MainWindow.ui" line="534"/>
        <source>Del</source>
        <translation>Del ou Delete</translation>
    </message>
    <message>
        <location filename="../src/NotepadNext/dialogs/MainWindow.ui" line="539"/>
        <source>Copy Full Path</source>
        <translation>Copiar o caminho completo</translation>
    </message>
    <message>
        <location filename="../src/NotepadNext/dialogs/MainWindow.ui" line="544"/>
        <source>Copy File Name</source>
        <translation>Copiar o nome do arquivo</translation>
    </message>
    <message>
        <location filename="../src/NotepadNext/dialogs/MainWindow.ui" line="549"/>
        <source>Copy File Directory</source>
        <translation>Copiar a pasta de arquivos</translation>
    </message>
    <message>
        <location filename="../src/NotepadNext/dialogs/MainWindow.ui" line="558"/>
        <source>&amp;Close</source>
        <translation>&amp;Fechar</translation>
    </message>
    <message>
        <location filename="../src/NotepadNext/dialogs/MainWindow.ui" line="561"/>
        <source>Close the current file</source>
        <translation>Fechar o arquivo atual</translation>
    </message>
    <message>
        <location filename="../src/NotepadNext/dialogs/MainWindow.ui" line="564"/>
        <source>Ctrl+W</source>
        <translation>Ctrl+W</translation>
    </message>
    <message>
        <location filename="../src/NotepadNext/dialogs/MainWindow.ui" line="569"/>
        <source>Save &amp;As...</source>
        <translation>Salvar &amp;como...</translation>
    </message>
    <message>
        <location filename="../src/NotepadNext/dialogs/MainWindow.ui" line="572"/>
        <source>Ctrl+Alt+S</source>
        <translation>Ctrl+Alt+S</translation>
    </message>
    <message>
        <location filename="../src/NotepadNext/dialogs/MainWindow.ui" line="577"/>
        <source>Save a Copy As...</source>
        <translation>Salvar uma cópia como...</translation>
    </message>
    <message>
        <location filename="../src/NotepadNext/dialogs/MainWindow.ui" line="586"/>
        <source>Sav&amp;e All</source>
        <translation>Sal&amp;var todos os arquivos</translation>
    </message>
    <message>
        <location filename="../src/NotepadNext/dialogs/MainWindow.ui" line="589"/>
        <source>Ctrl+Shift+S</source>
        <translation>Ctrl+Shift+S</translation>
    </message>
    <message>
        <location filename="../src/NotepadNext/dialogs/MainWindow.ui" line="594"/>
        <source>Select A&amp;ll</source>
        <translation>Selecionar t&amp;udo</translation>
    </message>
    <message>
        <location filename="../src/NotepadNext/dialogs/MainWindow.ui" line="597"/>
        <source>Ctrl+A</source>
        <translation>Ctrl+A</translation>
    </message>
    <message>
        <location filename="../src/NotepadNext/dialogs/MainWindow.ui" line="606"/>
        <source>Increase Indent</source>
        <translation>Aumentar o recuo da linha</translation>
    </message>
    <message>
        <location filename="../src/NotepadNext/dialogs/MainWindow.ui" line="615"/>
        <source>Decrease Indent</source>
        <translation>Diminuir o recuo da linha</translation>
    </message>
    <message>
        <location filename="../src/NotepadNext/dialogs/MainWindow.ui" line="620"/>
        <source>Rename...</source>
        <translation>Renomear...</translation>
    </message>
    <message>
        <location filename="../src/NotepadNext/dialogs/MainWindow.ui" line="629"/>
        <source>Re&amp;load</source>
        <translation>Re&amp;carregar</translation>
    </message>
    <message>
        <location filename="../src/NotepadNext/dialogs/MainWindow.ui" line="637"/>
        <source>Windows (CR LF)</source>
        <translation>Windows (CR LF)</translation>
    </message>
    <message>
        <location filename="../src/NotepadNext/dialogs/MainWindow.ui" line="645"/>
        <source>Unix (LF)</source>
        <translation>Unix (LF)</translation>
    </message>
    <message>
        <location filename="../src/NotepadNext/dialogs/MainWindow.ui" line="653"/>
        <source>Macintosh (CR)</source>
        <translation>Macintosh (CR)</translation>
    </message>
    <message>
        <location filename="../src/NotepadNext/dialogs/MainWindow.ui" line="658"/>
        <source>UPPER CASE</source>
        <translation>MAIÚSCULAS</translation>
    </message>
    <message>
        <location filename="../src/NotepadNext/dialogs/MainWindow.ui" line="661"/>
        <source>Convert text to upper case</source>
        <translation>Converter o texto em letras maiúsculas</translation>
    </message>
    <message>
        <location filename="../src/NotepadNext/dialogs/MainWindow.ui" line="666"/>
        <source>lower case</source>
        <translation>minúsculas</translation>
    </message>
    <message>
        <location filename="../src/NotepadNext/dialogs/MainWindow.ui" line="669"/>
        <source>Convert text to lower case</source>
        <translation>Converter o texto em letras minúsculas</translation>
    </message>
    <message>
        <location filename="../src/NotepadNext/dialogs/MainWindow.ui" line="674"/>
        <source>Duplicate Current Line</source>
        <translation>Duplicar a linha atual</translation>
    </message>
    <message>
        <location filename="../src/NotepadNext/dialogs/MainWindow.ui" line="677"/>
        <source>Alt+Down</source>
        <translation>Alt+Baixo</translation>
    </message>
    <message>
        <location filename="../src/NotepadNext/dialogs/MainWindow.ui" line="682"/>
        <source>Split Lines</source>
        <translation>Dividir as linhas</translation>
    </message>
    <message>
        <location filename="../src/NotepadNext/dialogs/MainWindow.ui" line="687"/>
        <source>Join Lines</source>
        <translation>Juntar as linhas</translation>
    </message>
    <message>
        <location filename="../src/NotepadNext/dialogs/MainWindow.ui" line="690"/>
        <source>Ctrl+J</source>
        <translation>Ctrl+J</translation>
    </message>
    <message>
        <location filename="../src/NotepadNext/dialogs/MainWindow.ui" line="695"/>
        <source>Move Selected Lines Up</source>
        <translation>Mover as linhas selecionadas para cima</translation>
    </message>
    <message>
        <location filename="../src/NotepadNext/dialogs/MainWindow.ui" line="698"/>
        <source>Ctrl+Shift+Up</source>
        <translation>Ctrl+Shift+Cima</translation>
    </message>
    <message>
        <location filename="../src/NotepadNext/dialogs/MainWindow.ui" line="703"/>
        <source>Move Selected Lines Down</source>
        <translation>Mover as linhas selecionadas para baixo</translation>
    </message>
    <message>
        <location filename="../src/NotepadNext/dialogs/MainWindow.ui" line="706"/>
        <source>Ctrl+Shift+Down</source>
        <translation>Ctrl+Shift+Baixo</translation>
    </message>
    <message>
        <location filename="../src/NotepadNext/dialogs/MainWindow.ui" line="715"/>
        <source>Clos&amp;e All</source>
        <translation>Fechar &amp;todos os arquivos</translation>
    </message>
    <message>
        <location filename="../src/NotepadNext/dialogs/MainWindow.ui" line="718"/>
        <source>Close All files</source>
        <translation>Fechar todos os arquivos</translation>
    </message>
    <message>
        <location filename="../src/NotepadNext/dialogs/MainWindow.ui" line="721"/>
        <source>Ctrl+Shift+W</source>
        <translation>Ctrl+Shift+W</translation>
    </message>
    <message>
        <location filename="../src/NotepadNext/dialogs/MainWindow.ui" line="726"/>
        <source>Close All Except Active Document</source>
        <translation>Fechar todos os arquivos, exceto o atual</translation>
    </message>
    <message>
        <location filename="../src/NotepadNext/dialogs/MainWindow.ui" line="731"/>
        <source>Close All to the Left</source>
        <translation>Fechar todos os arquivos à esquerda</translation>
    </message>
    <message>
        <location filename="../src/NotepadNext/dialogs/MainWindow.ui" line="736"/>
        <source>Close All to the Right</source>
        <translation>Fechar todos os arquivos à direita</translation>
    </message>
    <message>
        <location filename="../src/NotepadNext/dialogs/MainWindow.ui" line="746"/>
        <source>Zoom &amp;In</source>
        <translation>Ampl&amp;iar</translation>
    </message>
    <message>
        <location filename="../src/NotepadNext/dialogs/MainWindow.ui" line="749"/>
        <source>Ctrl++</source>
        <translation>Ctrl++</translation>
    </message>
    <message>
        <location filename="../src/NotepadNext/dialogs/MainWindow.ui" line="759"/>
        <source>Zoom &amp;Out</source>
        <translation>Red&amp;uzir</translation>
    </message>
    <message>
        <location filename="../src/NotepadNext/dialogs/MainWindow.ui" line="762"/>
        <source>Ctrl+-</source>
        <translation>Ctrl+-</translation>
    </message>
    <message>
        <location filename="../src/NotepadNext/dialogs/MainWindow.ui" line="767"/>
        <source>Reset Zoom</source>
        <translation>Redefinir a visualização</translation>
    </message>
    <message>
        <location filename="../src/NotepadNext/dialogs/MainWindow.ui" line="770"/>
        <source>Ctrl+0</source>
        <translation>Ctrl+0</translation>
    </message>
    <message>
        <location filename="../src/NotepadNext/dialogs/MainWindow.ui" line="775"/>
        <source>About Qt</source>
        <translation>Sobre o Qt</translation>
    </message>
    <message>
        <location filename="../src/NotepadNext/dialogs/MainWindow.ui" line="787"/>
        <source>About Notepad Next</source>
        <translation>Sobre o Notepad Next</translation>
    </message>
    <message>
        <location filename="../src/NotepadNext/dialogs/MainWindow.ui" line="798"/>
        <source>Show Whitespace</source>
        <translation>Exibir os espaços em branco</translation>
    </message>
    <message>
        <location filename="../src/NotepadNext/dialogs/MainWindow.ui" line="806"/>
        <source>Show End of Line</source>
        <translation>Exibir o fim da linha</translation>
    </message>
    <message>
        <location filename="../src/NotepadNext/dialogs/MainWindow.ui" line="819"/>
        <source>Show All Characters</source>
        <translation>Exibir todos os caracteres</translation>
    </message>
    <message>
        <location filename="../src/NotepadNext/dialogs/MainWindow.ui" line="832"/>
        <source>Show Indent Guide</source>
        <translation>Exibir a guia de indentação</translation>
    </message>
    <message>
        <location filename="../src/NotepadNext/dialogs/MainWindow.ui" line="840"/>
        <source>Show Wrap Symbol</source>
        <translation>Exibir o símbolo da quebra de linha</translation>
    </message>
    <message>
        <location filename="../src/NotepadNext/dialogs/MainWindow.ui" line="853"/>
        <source>Word Wrap</source>
        <translation>Quebra de palavras</translation>
    </message>
    <message>
        <location filename="../src/NotepadNext/dialogs/MainWindow.ui" line="858"/>
        <source>Restore Recently Closed File</source>
        <translation>Restaurar o arquivo que foi fechado recentemente</translation>
    </message>
    <message>
        <location filename="../src/NotepadNext/dialogs/MainWindow.ui" line="861"/>
        <source>Ctrl+Shift+T</source>
        <translation>Ctrl+Shift+T</translation>
    </message>
    <message>
        <location filename="../src/NotepadNext/dialogs/MainWindow.ui" line="866"/>
        <source>Open All Recent Files</source>
        <translation>Abrir todos os arquivos recentes</translation>
    </message>
    <message>
        <location filename="../src/NotepadNext/dialogs/MainWindow.ui" line="871"/>
        <source>Clear Recent Files List</source>
        <translation>Limpar a lista dos arquivos recentes</translation>
    </message>
    <message>
        <location filename="../src/NotepadNext/dialogs/MainWindow.ui" line="881"/>
        <source>&amp;Find...</source>
        <translation>&amp;Localizar...</translation>
    </message>
    <message>
        <location filename="../src/NotepadNext/dialogs/MainWindow.ui" line="884"/>
        <source>Ctrl+F</source>
        <translation>Ctrl+F</translation>
    </message>
    <message>
<<<<<<< HEAD
        <location filename="../src/NotepadNext/dialogs/MainWindow.ui" line="887"/>
        <source>Replace in Files...</source>
        <translation type="unfinished"></translation>
    </message>
    <message>
=======
        <location filename="../src/NotepadNext/dialogs/MainWindow.ui" line="889"/>
>>>>>>> deb296f9
        <source>Find in Files...</source>
        <translation type="vanished">Localizar nos arquivos...</translation>
    </message>
    <message>
        <location filename="../src/NotepadNext/dialogs/MainWindow.ui" line="894"/>
        <source>Find &amp;Next</source>
        <translation>Localizar o &amp;próximo</translation>
    </message>
    <message>
        <location filename="../src/NotepadNext/dialogs/MainWindow.ui" line="897"/>
        <source>F3</source>
        <translation>F3</translation>
    </message>
    <message>
        <location filename="../src/NotepadNext/dialogs/MainWindow.ui" line="902"/>
        <source>Find &amp;Previous</source>
        <translation>Localizar o &amp;anterior</translation>
    </message>
    <message>
        <location filename="../src/NotepadNext/dialogs/MainWindow.ui" line="912"/>
        <source>&amp;Replace...</source>
        <translation>&amp;Substituir...</translation>
    </message>
    <message>
        <location filename="../src/NotepadNext/dialogs/MainWindow.ui" line="915"/>
        <source>Ctrl+H</source>
        <translation>Ctrl+H</translation>
    </message>
    <message>
        <location filename="../src/NotepadNext/dialogs/MainWindow.ui" line="923"/>
        <source>Full Screen</source>
        <translation>Tela inteira</translation>
    </message>
    <message>
        <location filename="../src/NotepadNext/dialogs/MainWindow.ui" line="926"/>
        <source>F11</source>
        <translation>F11</translation>
    </message>
    <message>
<<<<<<< HEAD
        <location filename="../src/NotepadNext/dialogs/MainWindow.ui" line="937"/>
        <location filename="../src/NotepadNext/dialogs/MainWindow.cpp" line="712"/>
=======
        <location filename="../src/NotepadNext/dialogs/MainWindow.ui" line="939"/>
        <location filename="../src/NotepadNext/dialogs/MainWindow.cpp" line="714"/>
>>>>>>> deb296f9
        <source>Start Recording</source>
        <translation>Iniciar a gravação</translation>
    </message>
    <message>
        <location filename="../src/NotepadNext/dialogs/MainWindow.ui" line="951"/>
        <source>Playback</source>
        <translation>Reproduzir</translation>
    </message>
    <message>
        <location filename="../src/NotepadNext/dialogs/MainWindow.ui" line="954"/>
        <source>Ctrl+Shift+P</source>
        <translation>Ctrl+Shift+P</translation>
    </message>
    <message>
        <location filename="../src/NotepadNext/dialogs/MainWindow.ui" line="966"/>
        <source>Save Current Recorded Macro...</source>
        <translation>Salvar o macro atual que foi gravado...</translation>
    </message>
    <message>
        <location filename="../src/NotepadNext/dialogs/MainWindow.ui" line="978"/>
        <source>Run a Macro Multiple Times...</source>
        <translation>Executar um macro várias vezes...</translation>
    </message>
    <message>
        <location filename="../src/NotepadNext/dialogs/MainWindow.ui" line="987"/>
        <source>Preferences...</source>
        <translation>Preferências...</translation>
    </message>
    <message>
        <location filename="../src/NotepadNext/dialogs/MainWindow.ui" line="995"/>
        <source>Quick Find</source>
        <translation>Localizar rapidamente</translation>
    </message>
    <message>
        <location filename="../src/NotepadNext/dialogs/MainWindow.ui" line="998"/>
        <source>Ctrl+Alt+I</source>
        <translation>Ctrl+Alt+I</translation>
    </message>
    <message>
        <location filename="../src/NotepadNext/dialogs/MainWindow.ui" line="1003"/>
        <source>Select Next Instance</source>
        <translation>Selecionar a próxima instância</translation>
    </message>
    <message>
        <location filename="../src/NotepadNext/dialogs/MainWindow.ui" line="1006"/>
        <source>Ctrl+D</source>
        <translation>Ctrl+D</translation>
    </message>
    <message>
        <location filename="../src/NotepadNext/dialogs/MainWindow.ui" line="1015"/>
        <source>Move to Trash...</source>
        <translation>Mover para a lixeira...</translation>
    </message>
    <message>
        <location filename="../src/NotepadNext/dialogs/MainWindow.ui" line="1018"/>
        <source>Move to Trash</source>
        <translation>Mover para a lixeira</translation>
    </message>
    <message>
        <location filename="../src/NotepadNext/dialogs/MainWindow.ui" line="1023"/>
        <source>Check for Updates...</source>
        <translation>Procurar por atualizações...</translation>
    </message>
    <message>
        <location filename="../src/NotepadNext/dialogs/MainWindow.ui" line="1028"/>
        <source>&amp;Go to Line...</source>
        <translation>&amp;Ir para a linha...</translation>
    </message>
    <message>
        <location filename="../src/NotepadNext/dialogs/MainWindow.ui" line="1031"/>
        <source>Ctrl+G</source>
        <translation>Ctrl+G</translation>
    </message>
    <message>
        <location filename="../src/NotepadNext/dialogs/MainWindow.ui" line="1040"/>
        <source>Print...</source>
        <translation>Imprimir...</translation>
    </message>
    <message>
        <location filename="../src/NotepadNext/dialogs/MainWindow.ui" line="1043"/>
        <source>Ctrl+P</source>
        <translation>Ctrl+P</translation>
    </message>
    <message>
        <location filename="../src/NotepadNext/dialogs/MainWindow.ui" line="1048"/>
        <source>Open Folder as Workspace...</source>
        <translation>Abrir uma pasta como área de trabalho...</translation>
    </message>
    <message>
        <location filename="../src/NotepadNext/dialogs/MainWindow.ui" line="1053"/>
        <source>Toggle Single Line Comment</source>
        <translation>Adicionar ou remover o comentário da linha única</translation>
    </message>
    <message>
        <location filename="../src/NotepadNext/dialogs/MainWindow.ui" line="1056"/>
        <source>Ctrl+/</source>
        <translation>Ctrl+/</translation>
    </message>
    <message>
        <location filename="../src/NotepadNext/dialogs/MainWindow.ui" line="1061"/>
        <source>Single Line Comment</source>
        <translation>Comentário da linha única</translation>
    </message>
    <message>
        <location filename="../src/NotepadNext/dialogs/MainWindow.ui" line="1064"/>
        <source>Ctrl+K</source>
        <translation>Ctrl+K</translation>
    </message>
    <message>
        <location filename="../src/NotepadNext/dialogs/MainWindow.ui" line="1069"/>
        <source>Single Line Uncomment</source>
        <translation>Remover o comentário da linha única</translation>
    </message>
    <message>
        <location filename="../src/NotepadNext/dialogs/MainWindow.ui" line="1072"/>
        <source>Ctrl+Shift+K</source>
        <translation>Ctrl+Shift+K</translation>
    </message>
    <message>
        <location filename="../src/NotepadNext/dialogs/MainWindow.ui" line="1084"/>
        <source>Edit Macros...</source>
        <translation>Editar os macros...</translation>
    </message>
    <message>
        <location filename="../src/NotepadNext/dialogs/MainWindow.ui" line="1092"/>
        <source>This is not currently implemented</source>
        <translation>Esta funcionalidade ainda não está implementada</translation>
    </message>
    <message>
        <location filename="../src/NotepadNext/dialogs/MainWindow.ui" line="1097"/>
        <source>Column Mode...</source>
        <translation>Modo de coluna...</translation>
    </message>
    <message>
        <location filename="../src/NotepadNext/dialogs/MainWindow.ui" line="1102"/>
        <source>Export as HTML...</source>
        <translation>Exportar como HTML...</translation>
    </message>
    <message>
        <location filename="../src/NotepadNext/dialogs/MainWindow.ui" line="1107"/>
        <source>Export as RTF...</source>
        <translation>Exportar como RTF...</translation>
    </message>
    <message>
        <location filename="../src/NotepadNext/dialogs/MainWindow.ui" line="1112"/>
        <source>Copy as HTML</source>
        <translation>Copiar como HTML</translation>
    </message>
    <message>
        <location filename="../src/NotepadNext/dialogs/MainWindow.ui" line="1117"/>
        <source>Copy as RTF</source>
        <translation>Copiar como RTF</translation>
    </message>
    <message>
        <location filename="../src/NotepadNext/dialogs/MainWindow.ui" line="1122"/>
        <source>Base 64 Encode</source>
        <translation>Codificar para a base 64</translation>
    </message>
    <message>
        <location filename="../src/NotepadNext/dialogs/MainWindow.ui" line="1127"/>
        <source>URL Encode</source>
        <translation>Codificar para o URL</translation>
    </message>
    <message>
        <location filename="../src/NotepadNext/dialogs/MainWindow.ui" line="1132"/>
        <source>Base 64 Decode</source>
        <translation>Decodificar a partir da base 64</translation>
    </message>
    <message>
        <location filename="../src/NotepadNext/dialogs/MainWindow.ui" line="1137"/>
        <source>URL Decode</source>
        <translation>Decodificar a partir do URL</translation>
    </message>
    <message>
        <location filename="../src/NotepadNext/dialogs/MainWindow.ui" line="1142"/>
        <source>Copy URL</source>
        <translation>Copiar o URL</translation>
    </message>
    <message>
        <location filename="../src/NotepadNext/dialogs/MainWindow.ui" line="1147"/>
        <source>Remove Empty Lines</source>
        <translation>Remover as linhas vazias</translation>
    </message>
    <message>
        <location filename="../src/NotepadNext/dialogs/MainWindow.ui" line="1156"/>
        <location filename="../src/NotepadNext/dialogs/MainWindow.ui" line="1159"/>
        <source>Show in Explorer</source>
        <translation>Exibir no explorador</translation>
    </message>
    <message>
        <location filename="../src/NotepadNext/dialogs/MainWindow.ui" line="1168"/>
        <source>Open %1 Here</source>
        <translation>Abrir %1 aqui</translation>
    </message>
    <message>
        <location filename="../src/NotepadNext/dialogs/MainWindow.ui" line="1423"/>
        <source>Mark Style 1</source>
        <translation>Estilo da seleção 1</translation>
    </message>
    <message>
        <location filename="../src/NotepadNext/dialogs/MainWindow.ui" line="1431"/>
        <source>Mark Style 2</source>
        <translation>Estilo da seleção 2</translation>
    </message>
    <message>
        <location filename="../src/NotepadNext/dialogs/MainWindow.ui" line="1439"/>
        <source>Clear Style 1</source>
        <translation>Remover o estilo 1</translation>
    </message>
    <message>
        <location filename="../src/NotepadNext/dialogs/MainWindow.ui" line="1447"/>
        <source>Clear Style 2</source>
        <translation>Remover o estilo 2</translation>
    </message>
    <message>
        <location filename="../src/NotepadNext/dialogs/MainWindow.ui" line="1455"/>
        <source>Mark Style 3</source>
        <translation>Estilo da seleção 3</translation>
    </message>
    <message>
        <location filename="../src/NotepadNext/dialogs/MainWindow.ui" line="1463"/>
        <source>Clear Style 3</source>
        <translation>Remover o estilo 3</translation>
    </message>
    <message>
        <location filename="../src/NotepadNext/dialogs/MainWindow.ui" line="1471"/>
        <location filename="../src/NotepadNext/dialogs/MainWindow.ui" line="1474"/>
        <source>Clear All Styles</source>
        <translation>Remover todos os estilos</translation>
    </message>
    <message>
        <location filename="../src/NotepadNext/dialogs/MainWindow.ui" line="1479"/>
        <source>Remove Duplicate Lines</source>
        <translation type="unfinished"></translation>
    </message>
    <message>
        <location filename="../src/NotepadNext/dialogs/MainWindow.ui" line="1484"/>
        <source>Remove Consecutive Duplicate Lines</source>
        <translation type="unfinished"></translation>
    </message>
    <message>
        <source>Open Command Prompt Here</source>
        <translation type="vanished">Abrir o emulador de terminal aqui</translation>
    </message>
    <message>
        <location filename="../src/NotepadNext/dialogs/MainWindow.ui" line="1173"/>
        <source>Toggle Bookmark</source>
        <translation>Ativar ou desativar os favoritos</translation>
    </message>
    <message>
        <location filename="../src/NotepadNext/dialogs/MainWindow.ui" line="1176"/>
        <source>Ctrl+F2</source>
        <translation>Ctrl+F2</translation>
    </message>
    <message>
        <location filename="../src/NotepadNext/dialogs/MainWindow.ui" line="1181"/>
        <source>Next Bookmark</source>
        <translation>Próximo favorito</translation>
    </message>
    <message>
        <location filename="../src/NotepadNext/dialogs/MainWindow.ui" line="1184"/>
        <source>F2</source>
        <translation>F2</translation>
    </message>
    <message>
        <location filename="../src/NotepadNext/dialogs/MainWindow.ui" line="1189"/>
        <source>Previous Bookmark</source>
        <translation>Favorito anterior</translation>
    </message>
    <message>
        <location filename="../src/NotepadNext/dialogs/MainWindow.ui" line="1192"/>
        <source>Shift+F2</source>
        <translation>Shift+F2</translation>
    </message>
    <message>
        <location filename="../src/NotepadNext/dialogs/MainWindow.ui" line="1197"/>
        <source>Clear Bookmarks</source>
        <translation>Limpar os favoritos</translation>
    </message>
    <message>
        <location filename="../src/NotepadNext/dialogs/MainWindow.ui" line="1202"/>
        <source>Invert Bookmarks</source>
        <translation>Inverter os favoritos</translation>
    </message>
    <message>
        <location filename="../src/NotepadNext/dialogs/MainWindow.ui" line="1207"/>
        <source>Next Tab</source>
        <translation>Próxima aba</translation>
    </message>
    <message>
        <location filename="../src/NotepadNext/dialogs/MainWindow.ui" line="1210"/>
        <source>Ctrl+Tab</source>
        <translation>Ctrl+Tab</translation>
    </message>
    <message>
        <location filename="../src/NotepadNext/dialogs/MainWindow.ui" line="1218"/>
        <source>Previous Tab</source>
        <translation>Aba anterior</translation>
    </message>
    <message>
        <location filename="../src/NotepadNext/dialogs/MainWindow.ui" line="1221"/>
        <source>Ctrl+Shift+Tab</source>
        <translation>Ctrl+Shift+Tab</translation>
    </message>
    <message>
        <location filename="../src/NotepadNext/dialogs/MainWindow.ui" line="1229"/>
        <source>Fold Level 1</source>
        <translation>Nível da dobra 1</translation>
    </message>
    <message>
        <location filename="../src/NotepadNext/dialogs/MainWindow.ui" line="1232"/>
        <source>Alt+1</source>
        <translation>Alt+1</translation>
    </message>
    <message>
        <location filename="../src/NotepadNext/dialogs/MainWindow.ui" line="1237"/>
        <source>Fold Level 2</source>
        <translation>Nível da dobra 2</translation>
    </message>
    <message>
        <location filename="../src/NotepadNext/dialogs/MainWindow.ui" line="1240"/>
        <source>Alt+2</source>
        <translation>Alt+2</translation>
    </message>
    <message>
        <location filename="../src/NotepadNext/dialogs/MainWindow.ui" line="1245"/>
        <source>Fold Level 3</source>
        <translation>Nível da dobra 3</translation>
    </message>
    <message>
        <location filename="../src/NotepadNext/dialogs/MainWindow.ui" line="1248"/>
        <source>Alt+3</source>
        <translation>Alt+3</translation>
    </message>
    <message>
        <location filename="../src/NotepadNext/dialogs/MainWindow.ui" line="1253"/>
        <source>Fold Level 4</source>
        <translation>Nível da dobra 4</translation>
    </message>
    <message>
        <location filename="../src/NotepadNext/dialogs/MainWindow.ui" line="1256"/>
        <source>Alt+4</source>
        <translatorcomment>Alt+4</translatorcomment>
        <translation>Alt+4</translation>
    </message>
    <message>
        <location filename="../src/NotepadNext/dialogs/MainWindow.ui" line="1261"/>
        <source>Unfold Level 1</source>
        <translation>Nível da desdobra 1</translation>
    </message>
    <message>
        <location filename="../src/NotepadNext/dialogs/MainWindow.ui" line="1264"/>
        <source>Alt+Shift+1</source>
        <translation>Alt+Shift+1</translation>
    </message>
    <message>
        <location filename="../src/NotepadNext/dialogs/MainWindow.ui" line="1269"/>
        <source>Unfold Level 2</source>
        <translation>Nível da desdobra 2</translation>
    </message>
    <message>
        <location filename="../src/NotepadNext/dialogs/MainWindow.ui" line="1272"/>
        <source>Alt+Shift+2</source>
        <translation>Alt+Shift+2</translation>
    </message>
    <message>
        <location filename="../src/NotepadNext/dialogs/MainWindow.ui" line="1277"/>
        <source>Unfold Level 3</source>
        <translation>Nível da desdobra 3</translation>
    </message>
    <message>
        <location filename="../src/NotepadNext/dialogs/MainWindow.ui" line="1280"/>
        <source>Alt+Shift+3</source>
        <translation>Alt+Shift+3</translation>
    </message>
    <message>
        <location filename="../src/NotepadNext/dialogs/MainWindow.ui" line="1285"/>
        <source>Unfold Level 4</source>
        <translation>Nível da desdobra 4</translation>
    </message>
    <message>
        <location filename="../src/NotepadNext/dialogs/MainWindow.ui" line="1288"/>
        <source>Alt+Shift+4</source>
        <translation>Alt+Shift+4</translation>
    </message>
    <message>
        <location filename="../src/NotepadNext/dialogs/MainWindow.ui" line="1293"/>
        <source>Fold All</source>
        <translation>Dobrar tudo</translation>
    </message>
    <message>
        <location filename="../src/NotepadNext/dialogs/MainWindow.ui" line="1296"/>
        <source>Alt+0</source>
        <translatorcomment>Alt+0</translatorcomment>
        <translation>Alt+0</translation>
    </message>
    <message>
        <location filename="../src/NotepadNext/dialogs/MainWindow.ui" line="1301"/>
        <source>Unfold All</source>
        <translation>Desdobrar tudo</translation>
    </message>
    <message>
        <location filename="../src/NotepadNext/dialogs/MainWindow.ui" line="1304"/>
        <source>Alt+Shift+0</source>
        <translation>Alt+Shift+0</translation>
    </message>
    <message>
        <location filename="../src/NotepadNext/dialogs/MainWindow.ui" line="1309"/>
        <source>Fold Level 5</source>
        <translation>Nível da dobra 5</translation>
    </message>
    <message>
        <location filename="../src/NotepadNext/dialogs/MainWindow.ui" line="1312"/>
        <source>Alt+5</source>
        <translation>Alt+5</translation>
    </message>
    <message>
        <location filename="../src/NotepadNext/dialogs/MainWindow.ui" line="1317"/>
        <source>Fold Level 6</source>
        <translation>Nível da dobra 6</translation>
    </message>
    <message>
        <location filename="../src/NotepadNext/dialogs/MainWindow.ui" line="1320"/>
        <source>Alt+6</source>
        <translation>Alt+6</translation>
    </message>
    <message>
        <location filename="../src/NotepadNext/dialogs/MainWindow.ui" line="1325"/>
        <source>Fold Level 7</source>
        <translation>Nível da dobra 7</translation>
    </message>
    <message>
        <location filename="../src/NotepadNext/dialogs/MainWindow.ui" line="1328"/>
        <source>Alt+7</source>
        <translation>Alt+7</translation>
    </message>
    <message>
        <location filename="../src/NotepadNext/dialogs/MainWindow.ui" line="1333"/>
        <source>Fold Level 8</source>
        <translation>Nível da dobra 8</translation>
    </message>
    <message>
        <location filename="../src/NotepadNext/dialogs/MainWindow.ui" line="1336"/>
        <source>Alt+8</source>
        <translation>Alt+8</translation>
    </message>
    <message>
        <location filename="../src/NotepadNext/dialogs/MainWindow.ui" line="1341"/>
        <source>Fold Level 9</source>
        <translation>Nível da dobra 9</translation>
    </message>
    <message>
        <location filename="../src/NotepadNext/dialogs/MainWindow.ui" line="1344"/>
        <source>Alt+9</source>
        <translation>Alt+9</translation>
    </message>
    <message>
        <location filename="../src/NotepadNext/dialogs/MainWindow.ui" line="1349"/>
        <source>Unfold Level 5</source>
        <translation>Nível da desdobra 5</translation>
    </message>
    <message>
        <location filename="../src/NotepadNext/dialogs/MainWindow.ui" line="1352"/>
        <source>Alt+Shift+5</source>
        <translation>Alt+Shift+5</translation>
    </message>
    <message>
        <location filename="../src/NotepadNext/dialogs/MainWindow.ui" line="1357"/>
        <source>Unfold Level 6</source>
        <translation>Nível da desdobra 6</translation>
    </message>
    <message>
        <location filename="../src/NotepadNext/dialogs/MainWindow.ui" line="1360"/>
        <source>Alt+Shift+6</source>
        <translation>Alt+Shift+6</translation>
    </message>
    <message>
        <location filename="../src/NotepadNext/dialogs/MainWindow.ui" line="1365"/>
        <source>Unfold Level 7</source>
        <translation>Nível da desdobra 7</translation>
    </message>
    <message>
        <location filename="../src/NotepadNext/dialogs/MainWindow.ui" line="1368"/>
        <source>Alt+Shift+7</source>
        <translation>Alt+Shift+7</translation>
    </message>
    <message>
        <location filename="../src/NotepadNext/dialogs/MainWindow.ui" line="1373"/>
        <source>Unfold Level 8</source>
        <translation>Nível da desdobra 8</translation>
    </message>
    <message>
        <location filename="../src/NotepadNext/dialogs/MainWindow.ui" line="1376"/>
        <source>Alt+Shift+8</source>
        <translation>Alt+Shift+8</translation>
    </message>
    <message>
        <location filename="../src/NotepadNext/dialogs/MainWindow.ui" line="1381"/>
        <source>Unfold Level 9</source>
        <translation>Nível da desdobra 9</translation>
    </message>
    <message>
        <location filename="../src/NotepadNext/dialogs/MainWindow.ui" line="1384"/>
        <source>Alt+Shift+9</source>
        <translation>Alt+Shift+9</translation>
    </message>
    <message>
        <location filename="../src/NotepadNext/dialogs/MainWindow.ui" line="1389"/>
        <location filename="../src/NotepadNext/dialogs/MainWindow.ui" line="1392"/>
        <source>Toggle Overtype</source>
        <translation>Alternar entre os tipos</translation>
    </message>
    <message>
        <location filename="../src/NotepadNext/dialogs/MainWindow.ui" line="1395"/>
        <source>Ins</source>
        <translation>Ins</translation>
    </message>
    <message>
        <location filename="../src/NotepadNext/dialogs/MainWindow.ui" line="1403"/>
        <source>Debug Info...</source>
        <translation>Informações da depuração...</translation>
    </message>
    <message>
        <location filename="../src/NotepadNext/dialogs/MainWindow.ui" line="1408"/>
        <source>Cut Bookmarked Lines</source>
        <translation>Cortar as linhas dos favoritos</translation>
    </message>
    <message>
        <location filename="../src/NotepadNext/dialogs/MainWindow.ui" line="1413"/>
        <source>Copy Bookmarked Lines</source>
        <translation>Copiar as linhas dos favoritos</translation>
    </message>
    <message>
        <location filename="../src/NotepadNext/dialogs/MainWindow.ui" line="1418"/>
        <source>Delete Bookmarked Lines</source>
        <translation>Apagar as linhas dos favoritos</translation>
    </message>
    <message>
<<<<<<< HEAD
        <location filename="../src/NotepadNext/dialogs/MainWindow.cpp" line="370"/>
=======
        <location filename="../src/NotepadNext/dialogs/MainWindow.cpp" line="372"/>
>>>>>>> deb296f9
        <source>Go to line</source>
        <translation>Ir para a linha</translation>
    </message>
    <message>
<<<<<<< HEAD
        <location filename="../src/NotepadNext/dialogs/MainWindow.cpp" line="370"/>
=======
        <location filename="../src/NotepadNext/dialogs/MainWindow.cpp" line="372"/>
>>>>>>> deb296f9
        <source>Line Number (1 - %1)</source>
        <translation>Número da linha (1 - %1)</translation>
    </message>
    <message>
<<<<<<< HEAD
        <location filename="../src/NotepadNext/dialogs/MainWindow.cpp" line="703"/>
=======
        <location filename="../src/NotepadNext/dialogs/MainWindow.cpp" line="705"/>
>>>>>>> deb296f9
        <source>Stop Recording</source>
        <translation>Parar a gravação</translation>
    </message>
    <message>
<<<<<<< HEAD
        <location filename="../src/NotepadNext/dialogs/MainWindow.cpp" line="808"/>
=======
        <location filename="../src/NotepadNext/dialogs/MainWindow.cpp" line="810"/>
>>>>>>> deb296f9
        <source>Debug Info</source>
        <translation>Informações da depuração</translation>
    </message>
    <message>
<<<<<<< HEAD
        <location filename="../src/NotepadNext/dialogs/MainWindow.cpp" line="1011"/>
=======
        <location filename="../src/NotepadNext/dialogs/MainWindow.cpp" line="1013"/>
>>>>>>> deb296f9
        <source>New %1</source>
        <translation>Novo %1</translation>
    </message>
    <message>
<<<<<<< HEAD
        <location filename="../src/NotepadNext/dialogs/MainWindow.cpp" line="1071"/>
=======
        <location filename="../src/NotepadNext/dialogs/MainWindow.cpp" line="1073"/>
>>>>>>> deb296f9
        <source>Create File</source>
        <translation>Criar um arquivo</translation>
    </message>
    <message>
<<<<<<< HEAD
        <location filename="../src/NotepadNext/dialogs/MainWindow.cpp" line="1071"/>
=======
        <location filename="../src/NotepadNext/dialogs/MainWindow.cpp" line="1073"/>
>>>>>>> deb296f9
        <source>&lt;b&gt;%1&lt;/b&gt; does not exist. Do you want to create it?</source>
        <translation>O &lt;b&gt;%1&lt;/b&gt; não existe. Você quer criá-lo agora?</translation>
    </message>
    <message>
<<<<<<< HEAD
        <location filename="../src/NotepadNext/dialogs/MainWindow.cpp" line="1112"/>
        <location filename="../src/NotepadNext/dialogs/MainWindow.cpp" line="1210"/>
=======
        <location filename="../src/NotepadNext/dialogs/MainWindow.cpp" line="1114"/>
        <location filename="../src/NotepadNext/dialogs/MainWindow.cpp" line="1212"/>
>>>>>>> deb296f9
        <source>Save file &lt;b&gt;%1&lt;/b&gt;?</source>
        <translation>Salvar o arquivo &lt;b&gt;%1&lt;/b&gt;?</translation>
    </message>
    <message>
<<<<<<< HEAD
        <location filename="../src/NotepadNext/dialogs/MainWindow.cpp" line="1113"/>
        <location filename="../src/NotepadNext/dialogs/MainWindow.cpp" line="1211"/>
=======
        <location filename="../src/NotepadNext/dialogs/MainWindow.cpp" line="1115"/>
        <location filename="../src/NotepadNext/dialogs/MainWindow.cpp" line="1213"/>
>>>>>>> deb296f9
        <source>Save File</source>
        <translation>Salvar o arquivo</translation>
    </message>
    <message>
<<<<<<< HEAD
        <location filename="../src/NotepadNext/dialogs/MainWindow.cpp" line="1166"/>
=======
        <location filename="../src/NotepadNext/dialogs/MainWindow.cpp" line="1168"/>
>>>>>>> deb296f9
        <source>Open Folder as Workspace</source>
        <translation>Abrir a pasta como área de trabalho</translation>
    </message>
    <message>
<<<<<<< HEAD
        <location filename="../src/NotepadNext/dialogs/MainWindow.cpp" line="1184"/>
        <location filename="../src/NotepadNext/dialogs/MainWindow.cpp" line="1862"/>
=======
        <location filename="../src/NotepadNext/dialogs/MainWindow.cpp" line="1186"/>
        <location filename="../src/NotepadNext/dialogs/MainWindow.cpp" line="1864"/>
>>>>>>> deb296f9
        <source>Reload File</source>
        <translation>Recarregar o arquivo</translation>
    </message>
    <message>
<<<<<<< HEAD
        <location filename="../src/NotepadNext/dialogs/MainWindow.cpp" line="1184"/>
=======
        <location filename="../src/NotepadNext/dialogs/MainWindow.cpp" line="1186"/>
>>>>>>> deb296f9
        <source>Are you sure you want to reload &lt;b&gt;%1&lt;/b&gt;? Any unsaved changes will be lost.</source>
        <translation>Você tem certeza de que quer recarregar o &lt;b&gt;%1&lt;/b&gt;? Todas as alterações que não foram salvas serão perdidas.</translation>
    </message>
    <message>
<<<<<<< HEAD
        <location filename="../src/NotepadNext/dialogs/MainWindow.cpp" line="1385"/>
=======
        <location filename="../src/NotepadNext/dialogs/MainWindow.cpp" line="1387"/>
>>>>>>> deb296f9
        <source>Save a Copy As</source>
        <translation>Salvar uma cópia como</translation>
    </message>
    <message>
<<<<<<< HEAD
        <location filename="../src/NotepadNext/dialogs/MainWindow.cpp" line="1459"/>
        <location filename="../src/NotepadNext/dialogs/MainWindow.cpp" line="1474"/>
=======
        <location filename="../src/NotepadNext/dialogs/MainWindow.cpp" line="1461"/>
        <location filename="../src/NotepadNext/dialogs/MainWindow.cpp" line="1476"/>
>>>>>>> deb296f9
        <source>Rename</source>
        <translation>Renomear</translation>
    </message>
    <message>
<<<<<<< HEAD
        <location filename="../src/NotepadNext/dialogs/MainWindow.cpp" line="1474"/>
=======
        <location filename="../src/NotepadNext/dialogs/MainWindow.cpp" line="1476"/>
>>>>>>> deb296f9
        <source>Name:</source>
        <translation>Nome:</translation>
    </message>
    <message>
<<<<<<< HEAD
        <location filename="../src/NotepadNext/dialogs/MainWindow.cpp" line="1494"/>
=======
        <location filename="../src/NotepadNext/dialogs/MainWindow.cpp" line="1496"/>
>>>>>>> deb296f9
        <source>Delete File</source>
        <translation>Apagar o arquivo</translation>
    </message>
    <message>
<<<<<<< HEAD
        <location filename="../src/NotepadNext/dialogs/MainWindow.cpp" line="1494"/>
=======
        <location filename="../src/NotepadNext/dialogs/MainWindow.cpp" line="1496"/>
>>>>>>> deb296f9
        <source>Are you sure you want to move &lt;b&gt;%1&lt;/b&gt; to the trash?</source>
        <translation>Você tem a certeza de que quer mover o &lt;b&gt;%1&lt;/b&gt; para a lixeira?</translation>
    </message>
    <message>
<<<<<<< HEAD
        <location filename="../src/NotepadNext/dialogs/MainWindow.cpp" line="1504"/>
=======
        <location filename="../src/NotepadNext/dialogs/MainWindow.cpp" line="1506"/>
>>>>>>> deb296f9
        <source>Error Deleting File</source>
        <translation>Ocorreu um erro ao apagar o arquivo</translation>
    </message>
    <message>
<<<<<<< HEAD
        <location filename="../src/NotepadNext/dialogs/MainWindow.cpp" line="1504"/>
=======
        <location filename="../src/NotepadNext/dialogs/MainWindow.cpp" line="1506"/>
>>>>>>> deb296f9
        <source>Something went wrong deleting &lt;b&gt;%1&lt;/b&gt;?</source>
        <translation>Ocorreu um problema ao tentar apagar o &lt;b&gt;%1&lt;/b&gt;.</translation>
    </message>
    <message>
<<<<<<< HEAD
        <location filename="../src/NotepadNext/dialogs/MainWindow.cpp" line="1601"/>
=======
        <location filename="../src/NotepadNext/dialogs/MainWindow.cpp" line="1603"/>
>>>>>>> deb296f9
        <source>Administrator</source>
        <translation>Administrador</translation>
    </message>
    <message>
<<<<<<< HEAD
        <location filename="../src/NotepadNext/dialogs/MainWindow.cpp" line="1862"/>
=======
        <location filename="../src/NotepadNext/dialogs/MainWindow.cpp" line="1864"/>
>>>>>>> deb296f9
        <source>&lt;b&gt;%1&lt;/b&gt; has been modified by another program. Do you want to reload it?</source>
        <translation type="unfinished"></translation>
    </message>
    <message>
<<<<<<< HEAD
        <location filename="../src/NotepadNext/dialogs/MainWindow.cpp" line="1884"/>
=======
        <location filename="../src/NotepadNext/dialogs/MainWindow.cpp" line="1886"/>
>>>>>>> deb296f9
        <source>Error Saving File</source>
        <translation>Ocorreu um erro ao tentar salvar o arquivo</translation>
    </message>
    <message>
<<<<<<< HEAD
        <location filename="../src/NotepadNext/dialogs/MainWindow.cpp" line="1884"/>
=======
        <location filename="../src/NotepadNext/dialogs/MainWindow.cpp" line="1886"/>
>>>>>>> deb296f9
        <source>An error occurred when saving &lt;b&gt;%1&lt;/b&gt;&lt;br&gt;&lt;br&gt;Error: %2</source>
        <translation>Ocorreu um erro ao tentar salvar o &lt;b&gt;%1&lt;/b&gt;&lt;br&gt;&lt;br&gt;. Ocorreu o erro: %2</translation>
    </message>
    <message>
<<<<<<< HEAD
        <location filename="../src/NotepadNext/dialogs/MainWindow.cpp" line="1890"/>
=======
        <location filename="../src/NotepadNext/dialogs/MainWindow.cpp" line="1892"/>
>>>>>>> deb296f9
        <source>Zoom: %1%</source>
        <translation>Ampliar ou reduzir: %1%</translation>
    </message>
    <message>
<<<<<<< HEAD
        <location filename="../src/NotepadNext/dialogs/MainWindow.cpp" line="2057"/>
=======
        <location filename="../src/NotepadNext/dialogs/MainWindow.cpp" line="2059"/>
>>>>>>> deb296f9
        <source>No updates are available at this time.</source>
        <translation>Não existem atualizações disponíveis neste exato momento</translation>
    </message>
</context>
<context>
    <name>PreferencesDialog</name>
    <message>
        <location filename="../src/NotepadNext/dialogs/PreferencesDialog.ui" line="14"/>
        <source>Preferences</source>
        <translation>Preferências</translation>
    </message>
    <message>
        <location filename="../src/NotepadNext/dialogs/PreferencesDialog.ui" line="37"/>
        <source>Show menu bar</source>
        <translation>Exibir a barra de menus</translation>
    </message>
    <message>
        <location filename="../src/NotepadNext/dialogs/PreferencesDialog.ui" line="44"/>
        <source>Show toolbar</source>
        <translation>Exibir a barra de ferramentas</translation>
    </message>
    <message>
        <location filename="../src/NotepadNext/dialogs/PreferencesDialog.ui" line="51"/>
        <source>Show status bar</source>
        <translation>Exibir a barra de estado</translation>
    </message>
    <message>
        <location filename="../src/NotepadNext/dialogs/PreferencesDialog.ui" line="58"/>
        <source>Restore previous session</source>
        <translation>Restaurar a sessão anterior</translation>
    </message>
    <message>
        <location filename="../src/NotepadNext/dialogs/PreferencesDialog.ui" line="70"/>
        <source>Unsaved changes</source>
        <translation>As alterações não foram salvas</translation>
    </message>
    <message>
        <location filename="../src/NotepadNext/dialogs/PreferencesDialog.ui" line="77"/>
        <source>Temporary files</source>
        <translation>Arquivos temporários</translation>
    </message>
    <message>
        <location filename="../src/NotepadNext/dialogs/PreferencesDialog.ui" line="89"/>
        <source>Recenter find/replace dialog when opened</source>
        <translation>Centralizar a janela de pesquisar/substituir quando for aberta</translation>
    </message>
    <message>
        <location filename="../src/NotepadNext/dialogs/PreferencesDialog.ui" line="96"/>
        <source>Combine search results</source>
        <translation>Combinar os resultados da pesquisa</translation>
    </message>
    <message>
        <location filename="../src/NotepadNext/dialogs/PreferencesDialog.ui" line="114"/>
        <source>Translation:</source>
        <translation>Tradução:</translation>
    </message>
    <message>
        <location filename="../src/NotepadNext/dialogs/PreferencesDialog.ui" line="123"/>
        <source>Exit on last tab closed</source>
        <translation>Sair quando a última aba for fechada</translation>
    </message>
    <message>
        <location filename="../src/NotepadNext/dialogs/PreferencesDialog.ui" line="132"/>
        <source>Default Font</source>
        <translation>Tipo de letra padrão</translation>
    </message>
    <message>
        <location filename="../src/NotepadNext/dialogs/PreferencesDialog.ui" line="138"/>
        <source>Font</source>
        <translation>Tipo de letra</translation>
    </message>
    <message>
        <location filename="../src/NotepadNext/dialogs/PreferencesDialog.ui" line="148"/>
        <source>Font Size</source>
        <translation>Tamanho do tipo de letra</translation>
    </message>
    <message>
        <location filename="../src/NotepadNext/dialogs/PreferencesDialog.ui" line="155"/>
        <source>pt</source>
        <translation>pt</translation>
    </message>
    <message>
        <location filename="../src/NotepadNext/dialogs/PreferencesDialog.ui" line="188"/>
        <source>Default Line Endings</source>
        <translation>Finais de linha padrão</translation>
    </message>
    <message>
        <location filename="../src/NotepadNext/dialogs/PreferencesDialog.ui" line="200"/>
        <source>Highlight URLs</source>
        <translation type="unfinished"></translation>
    </message>
    <message>
        <location filename="../src/NotepadNext/dialogs/PreferencesDialog.ui" line="207"/>
        <source>Show Line Numbers</source>
        <translation type="unfinished"></translation>
    </message>
    <message>
        <location filename="../src/NotepadNext/dialogs/PreferencesDialog.ui" line="233"/>
        <source>TextLabel</source>
        <translation>Legenda</translation>
    </message>
    <message>
        <location filename="../src/NotepadNext/dialogs/PreferencesDialog.ui" line="245"/>
        <source>An application restart is required to apply certain settings.</source>
        <translation>É necessário reiniciar o programa para aplicar algumas configurações.</translation>
    </message>
    <message>
        <location filename="../src/NotepadNext/dialogs/PreferencesDialog.cpp" line="54"/>
        <source>Warning</source>
        <translation>Aviso</translation>
    </message>
    <message>
        <location filename="../src/NotepadNext/dialogs/PreferencesDialog.cpp" line="54"/>
        <source>This feature is experimental and it should not be considered safe for critically important work. It may lead to possible data loss. Use at your own risk.</source>
        <translation>Esta funcionalidade é experimental e não deve ser considerada segura para os trabalhos de grande importância. Pode ocorrer a perda dos dados. Utilize-a por sua conta e risco.</translation>
    </message>
    <message>
        <location filename="../src/NotepadNext/dialogs/PreferencesDialog.cpp" line="83"/>
        <source>System Default</source>
        <translation>Padrão do sistema operacional</translation>
    </message>
    <message>
        <location filename="../src/NotepadNext/dialogs/PreferencesDialog.cpp" line="84"/>
        <source>Windows (CR LF)</source>
        <translation>Windows (CR LF)</translation>
    </message>
    <message>
        <location filename="../src/NotepadNext/dialogs/PreferencesDialog.cpp" line="85"/>
        <source>Linux (LF)</source>
        <translation>GNU/Linux (LF)</translation>
    </message>
    <message>
        <location filename="../src/NotepadNext/dialogs/PreferencesDialog.cpp" line="86"/>
        <source>Macintosh (CR)</source>
        <translation>Macintosh (CR)</translation>
    </message>
    <message>
        <location filename="../src/NotepadNext/dialogs/PreferencesDialog.cpp" line="142"/>
        <source>&lt;System Default&gt;</source>
        <translation>&lt;Padrão do sistema operacional&gt;</translation>
    </message>
</context>
<context>
    <name>QObject</name>
    <message>
        <location filename="../src/ads/src/DockAreaTitleBar.cpp" line="201"/>
        <source>List All Tabs</source>
        <translation>Exibir todas as abas</translation>
    </message>
    <message>
        <location filename="../src/ads/src/DockAreaTitleBar.cpp" line="212"/>
        <source>Detach Group</source>
        <translation>Retirar o grupo</translation>
    </message>
    <message>
        <location filename="../src/ads/src/DockAreaTitleBar.cpp" line="239"/>
        <source>Minimize</source>
        <translation>Minimizar</translation>
    </message>
    <message>
        <location filename="../src/ads/src/DockWidgetTab.cpp" line="267"/>
        <source>Close Tab</source>
        <translation>Fechar a aba</translation>
    </message>
</context>
<context>
    <name>QuickFindWidget</name>
    <message>
        <location filename="../src/NotepadNext/widgets/QuickFindWidget.ui" line="17"/>
        <source>Frame</source>
        <translation>Moldura</translation>
    </message>
    <message>
        <location filename="../src/NotepadNext/widgets/QuickFindWidget.ui" line="44"/>
        <source>Match case</source>
        <translation>Corresponder as letras minúsculas/maiúsculas</translation>
    </message>
    <message>
        <location filename="../src/NotepadNext/widgets/QuickFindWidget.ui" line="47"/>
        <source>Aa</source>
        <translation>Aa</translation>
    </message>
    <message>
        <location filename="../src/NotepadNext/widgets/QuickFindWidget.ui" line="57"/>
        <source>Match whole word</source>
        <translation>Corresponder a palavra inteira</translation>
    </message>
    <message>
        <location filename="../src/NotepadNext/widgets/QuickFindWidget.ui" line="60"/>
        <source>|A|</source>
        <translation>|A|</translation>
    </message>
    <message>
        <location filename="../src/NotepadNext/widgets/QuickFindWidget.ui" line="70"/>
        <source>Use regular expression</source>
        <translation>Utilizar uma expressão regular</translation>
    </message>
    <message>
        <location filename="../src/NotepadNext/widgets/QuickFindWidget.ui" line="73"/>
        <source>. *</source>
        <translation>. *</translation>
    </message>
    <message>
        <location filename="../src/NotepadNext/widgets/QuickFindWidget.ui" line="76"/>
        <source>Alt+E</source>
        <translation>Alt+E</translation>
    </message>
    <message>
        <location filename="../src/NotepadNext/widgets/QuickFindWidget.ui" line="32"/>
        <source>Find...</source>
        <translation>Localizar...</translation>
    </message>
    <message>
        <location filename="../src/NotepadNext/widgets/QuickFindWidget.cpp" line="238"/>
        <source>%L1/%L2</source>
        <translation>%L1/%L2</translation>
    </message>
</context>
<context>
    <name>SearchResultsDock</name>
    <message>
        <location filename="../src/NotepadNext/docks/SearchResultsDock.ui" line="14"/>
        <source>Search Results</source>
        <translation>Resultados da pesquisa</translation>
    </message>
    <message>
        <location filename="../src/NotepadNext/docks/SearchResultsDock.ui" line="38"/>
        <source>Copy Results to Clipboard</source>
        <translation>Copiar os resultados para a área de transferência</translation>
    </message>
    <message>
        <location filename="../src/NotepadNext/docks/SearchResultsDock.cpp" line="57"/>
        <source>Collapse All</source>
        <translation>Recolher tudo</translation>
    </message>
    <message>
        <location filename="../src/NotepadNext/docks/SearchResultsDock.cpp" line="58"/>
        <source>Expand All</source>
        <translation>Expandir tudo</translation>
    </message>
    <message>
        <location filename="../src/NotepadNext/docks/SearchResultsDock.cpp" line="60"/>
        <source>Delete Entry</source>
        <translation>Apagar a entrada</translation>
    </message>
    <message>
        <location filename="../src/NotepadNext/docks/SearchResultsDock.cpp" line="62"/>
        <source>Delete All</source>
        <translation>Apagar tudo</translation>
    </message>
</context>
<context>
    <name>Updater</name>
    <message>
        <location filename="../src/QSimpleUpdater/src/Updater.cpp" line="446"/>
        <source>Would you like to download the update now?</source>
        <translation>Você quer baixar a atualização agora?</translation>
    </message>
    <message>
        <source>Would you like to download the update now? This is a mandatory update, exiting now will close the application</source>
        <translation type="vanished">Você quer baixar a atualização agora? Esta é uma atualização obrigatória, se você sair agora fechará o programa</translation>
    </message>
    <message>
        <location filename="../src/QSimpleUpdater/src/Updater.cpp" line="449"/>
        <source>Would you like to download the update now?&lt;br /&gt;This is a mandatory update, exiting now will close the application.</source>
        <translation>Você quer baixar a atualização agora?&lt;br /&gt;Esta é uma atualização obrigatória, se você sair agora fechará o programa</translation>
    </message>
    <message>
        <location filename="../src/QSimpleUpdater/src/Updater.cpp" line="454"/>
        <source>&lt;strong&gt;Change log:&lt;/strong&gt;&lt;br/&gt;%1</source>
        <translation>&lt;strong&gt;Registro das alterações: &lt;/strong&gt;&lt;br/&gt;%1</translation>
    </message>
    <message>
        <location filename="../src/QSimpleUpdater/src/Updater.cpp" line="457"/>
        <source>Version %1 of %2 has been released!</source>
        <translation>A versão %1 de %2 foi lançada.</translation>
    </message>
    <message>
        <location filename="../src/QSimpleUpdater/src/Updater.cpp" line="495"/>
        <source>No updates are available for the moment</source>
        <translation>Não existem atualizações disponíveis neste exato momento</translation>
    </message>
    <message>
        <location filename="../src/QSimpleUpdater/src/Updater.cpp" line="497"/>
        <source>Congratulations! You are running the latest version of %1</source>
        <translation>Você está executando a versão mais recente do %1</translation>
    </message>
</context>
<context>
    <name>ads::CAutoHideTab</name>
    <message>
        <location filename="../src/ads/src/AutoHideTab.cpp" line="394"/>
        <source>Detach</source>
        <translation>Retirar</translation>
    </message>
    <message>
        <location filename="../src/ads/src/AutoHideTab.cpp" line="399"/>
        <source>Pin To...</source>
        <translation>Fixar na...</translation>
    </message>
    <message>
        <location filename="../src/ads/src/AutoHideTab.cpp" line="401"/>
        <source>Top</source>
        <translation>Superior</translation>
    </message>
    <message>
        <location filename="../src/ads/src/AutoHideTab.cpp" line="402"/>
        <source>Left</source>
        <translation>Esquerda</translation>
    </message>
    <message>
        <location filename="../src/ads/src/AutoHideTab.cpp" line="403"/>
        <source>Right</source>
        <translation>Direita</translation>
    </message>
    <message>
        <location filename="../src/ads/src/AutoHideTab.cpp" line="404"/>
        <source>Bottom</source>
        <translation>Inferior</translation>
    </message>
    <message>
        <location filename="../src/ads/src/AutoHideTab.cpp" line="406"/>
        <source>Unpin (Dock)</source>
        <translation>Desafixar a Doca</translation>
    </message>
    <message>
        <location filename="../src/ads/src/AutoHideTab.cpp" line="408"/>
        <source>Close</source>
        <translation>Fechar</translation>
    </message>
</context>
<context>
    <name>ads::CDockAreaTitleBar</name>
    <message>
        <location filename="../src/ads/src/DockAreaTitleBar.cpp" line="801"/>
        <source>Detach</source>
        <translation>Retirar</translation>
    </message>
    <message>
        <location filename="../src/ads/src/DockAreaTitleBar.cpp" line="801"/>
        <source>Detach Group</source>
        <translation>Retirar o grupo</translation>
    </message>
    <message>
        <location filename="../src/ads/src/DockAreaTitleBar.cpp" line="806"/>
        <location filename="../src/ads/src/DockAreaTitleBar.cpp" line="862"/>
        <source>Unpin (Dock)</source>
        <translation>Desafixar a doca</translation>
    </message>
    <message>
        <location filename="../src/ads/src/DockAreaTitleBar.cpp" line="806"/>
        <location filename="../src/ads/src/DockAreaTitleBar.cpp" line="867"/>
        <source>Pin Group</source>
        <translation>Fixar o grupo</translation>
    </message>
    <message>
        <location filename="../src/ads/src/DockAreaTitleBar.cpp" line="812"/>
        <source>Pin Group To...</source>
        <translation>Fixar o grupo na...</translation>
    </message>
    <message>
        <location filename="../src/ads/src/DockAreaTitleBar.cpp" line="814"/>
        <source>Top</source>
        <translation>Superior</translation>
    </message>
    <message>
        <location filename="../src/ads/src/DockAreaTitleBar.cpp" line="815"/>
        <source>Left</source>
        <translation>Esquerda</translation>
    </message>
    <message>
        <location filename="../src/ads/src/DockAreaTitleBar.cpp" line="816"/>
        <source>Right</source>
        <translation>Direita</translation>
    </message>
    <message>
        <location filename="../src/ads/src/DockAreaTitleBar.cpp" line="817"/>
        <source>Bottom</source>
        <translation>Inferior</translation>
    </message>
    <message>
        <location filename="../src/ads/src/DockAreaTitleBar.cpp" line="825"/>
        <location filename="../src/ads/src/DockAreaTitleBar.cpp" line="879"/>
        <source>Minimize</source>
        <translation>Minimizar</translation>
    </message>
    <message>
        <location filename="../src/ads/src/DockAreaTitleBar.cpp" line="826"/>
        <location filename="../src/ads/src/DockAreaTitleBar.cpp" line="830"/>
        <location filename="../src/ads/src/DockAreaTitleBar.cpp" line="879"/>
        <source>Close</source>
        <translation>Fechar</translation>
    </message>
    <message>
        <location filename="../src/ads/src/DockAreaTitleBar.cpp" line="830"/>
        <location filename="../src/ads/src/DockAreaTitleBar.cpp" line="888"/>
        <source>Close Group</source>
        <translation>Fechar o grupo</translation>
    </message>
    <message>
        <location filename="../src/ads/src/DockAreaTitleBar.cpp" line="836"/>
        <source>Close Other Groups</source>
        <translation>Fechar os outros grupos</translation>
    </message>
    <message>
        <location filename="../src/ads/src/DockAreaTitleBar.cpp" line="871"/>
        <source>Pin Active Tab (Press Ctrl to Pin Group)</source>
        <translation>Fixar a aba atual (Pressione a tecla ‘Ctrl’ para fixar o grupo)</translation>
    </message>
    <message>
        <location filename="../src/ads/src/DockAreaTitleBar.cpp" line="884"/>
        <source>Close Active Tab</source>
        <translation>Fechar a aba atual</translation>
    </message>
</context>
<context>
    <name>ads::CDockManager</name>
    <message>
        <location filename="../src/ads/src/DockManager.cpp" line="518"/>
        <source>Show View</source>
        <translation>Modo de visualização</translation>
    </message>
</context>
<context>
    <name>ads::CDockWidgetTab</name>
    <message>
        <location filename="../src/ads/src/DockWidgetTab.cpp" line="551"/>
        <source>Detach</source>
        <translation>Retirar</translation>
    </message>
    <message>
        <location filename="../src/ads/src/DockWidgetTab.cpp" line="555"/>
        <source>Pin</source>
        <translation>Fixar</translation>
    </message>
    <message>
        <location filename="../src/ads/src/DockWidgetTab.cpp" line="559"/>
        <source>Pin To...</source>
        <translation>Fixar na...</translation>
    </message>
    <message>
        <location filename="../src/ads/src/DockWidgetTab.cpp" line="561"/>
        <source>Top</source>
        <translation>Superior</translation>
    </message>
    <message>
        <location filename="../src/ads/src/DockWidgetTab.cpp" line="562"/>
        <source>Left</source>
        <translation>Esquerda</translation>
    </message>
    <message>
        <location filename="../src/ads/src/DockWidgetTab.cpp" line="563"/>
        <source>Right</source>
        <translation>Direita</translation>
    </message>
    <message>
        <location filename="../src/ads/src/DockWidgetTab.cpp" line="564"/>
        <source>Bottom</source>
        <translation>Inferior</translation>
    </message>
    <message>
        <location filename="../src/ads/src/DockWidgetTab.cpp" line="569"/>
        <source>Close</source>
        <translation>Fechar</translation>
    </message>
    <message>
        <location filename="../src/ads/src/DockWidgetTab.cpp" line="573"/>
        <source>Close Others</source>
        <translation>Fechar os outros</translation>
    </message>
</context>
</TS><|MERGE_RESOLUTION|>--- conflicted
+++ resolved
@@ -950,11 +950,7 @@
     </message>
     <message>
         <location filename="../src/NotepadNext/dialogs/MainWindow.ui" line="69"/>
-<<<<<<< HEAD
-        <location filename="../src/NotepadNext/dialogs/MainWindow.cpp" line="1418"/>
-=======
         <location filename="../src/NotepadNext/dialogs/MainWindow.cpp" line="1420"/>
->>>>>>> deb296f9
         <source>Export As</source>
         <translation>Exportar como</translation>
     </message>
@@ -1479,15 +1475,7 @@
         <translation>Ctrl+F</translation>
     </message>
     <message>
-<<<<<<< HEAD
-        <location filename="../src/NotepadNext/dialogs/MainWindow.ui" line="887"/>
-        <source>Replace in Files...</source>
-        <translation type="unfinished"></translation>
-    </message>
-    <message>
-=======
         <location filename="../src/NotepadNext/dialogs/MainWindow.ui" line="889"/>
->>>>>>> deb296f9
         <source>Find in Files...</source>
         <translation type="vanished">Localizar nos arquivos...</translation>
     </message>
@@ -1527,13 +1515,8 @@
         <translation>F11</translation>
     </message>
     <message>
-<<<<<<< HEAD
-        <location filename="../src/NotepadNext/dialogs/MainWindow.ui" line="937"/>
-        <location filename="../src/NotepadNext/dialogs/MainWindow.cpp" line="712"/>
-=======
         <location filename="../src/NotepadNext/dialogs/MainWindow.ui" line="939"/>
         <location filename="../src/NotepadNext/dialogs/MainWindow.cpp" line="714"/>
->>>>>>> deb296f9
         <source>Start Recording</source>
         <translation>Iniciar a gravação</translation>
     </message>
@@ -2072,235 +2055,131 @@
         <translation>Apagar as linhas dos favoritos</translation>
     </message>
     <message>
-<<<<<<< HEAD
-        <location filename="../src/NotepadNext/dialogs/MainWindow.cpp" line="370"/>
-=======
         <location filename="../src/NotepadNext/dialogs/MainWindow.cpp" line="372"/>
->>>>>>> deb296f9
         <source>Go to line</source>
         <translation>Ir para a linha</translation>
     </message>
     <message>
-<<<<<<< HEAD
-        <location filename="../src/NotepadNext/dialogs/MainWindow.cpp" line="370"/>
-=======
         <location filename="../src/NotepadNext/dialogs/MainWindow.cpp" line="372"/>
->>>>>>> deb296f9
         <source>Line Number (1 - %1)</source>
         <translation>Número da linha (1 - %1)</translation>
     </message>
     <message>
-<<<<<<< HEAD
-        <location filename="../src/NotepadNext/dialogs/MainWindow.cpp" line="703"/>
-=======
         <location filename="../src/NotepadNext/dialogs/MainWindow.cpp" line="705"/>
->>>>>>> deb296f9
         <source>Stop Recording</source>
         <translation>Parar a gravação</translation>
     </message>
     <message>
-<<<<<<< HEAD
-        <location filename="../src/NotepadNext/dialogs/MainWindow.cpp" line="808"/>
-=======
         <location filename="../src/NotepadNext/dialogs/MainWindow.cpp" line="810"/>
->>>>>>> deb296f9
         <source>Debug Info</source>
         <translation>Informações da depuração</translation>
     </message>
     <message>
-<<<<<<< HEAD
-        <location filename="../src/NotepadNext/dialogs/MainWindow.cpp" line="1011"/>
-=======
         <location filename="../src/NotepadNext/dialogs/MainWindow.cpp" line="1013"/>
->>>>>>> deb296f9
         <source>New %1</source>
         <translation>Novo %1</translation>
     </message>
     <message>
-<<<<<<< HEAD
-        <location filename="../src/NotepadNext/dialogs/MainWindow.cpp" line="1071"/>
-=======
         <location filename="../src/NotepadNext/dialogs/MainWindow.cpp" line="1073"/>
->>>>>>> deb296f9
         <source>Create File</source>
         <translation>Criar um arquivo</translation>
     </message>
     <message>
-<<<<<<< HEAD
-        <location filename="../src/NotepadNext/dialogs/MainWindow.cpp" line="1071"/>
-=======
         <location filename="../src/NotepadNext/dialogs/MainWindow.cpp" line="1073"/>
->>>>>>> deb296f9
         <source>&lt;b&gt;%1&lt;/b&gt; does not exist. Do you want to create it?</source>
         <translation>O &lt;b&gt;%1&lt;/b&gt; não existe. Você quer criá-lo agora?</translation>
     </message>
     <message>
-<<<<<<< HEAD
-        <location filename="../src/NotepadNext/dialogs/MainWindow.cpp" line="1112"/>
-        <location filename="../src/NotepadNext/dialogs/MainWindow.cpp" line="1210"/>
-=======
         <location filename="../src/NotepadNext/dialogs/MainWindow.cpp" line="1114"/>
         <location filename="../src/NotepadNext/dialogs/MainWindow.cpp" line="1212"/>
->>>>>>> deb296f9
         <source>Save file &lt;b&gt;%1&lt;/b&gt;?</source>
         <translation>Salvar o arquivo &lt;b&gt;%1&lt;/b&gt;?</translation>
     </message>
     <message>
-<<<<<<< HEAD
-        <location filename="../src/NotepadNext/dialogs/MainWindow.cpp" line="1113"/>
-        <location filename="../src/NotepadNext/dialogs/MainWindow.cpp" line="1211"/>
-=======
         <location filename="../src/NotepadNext/dialogs/MainWindow.cpp" line="1115"/>
         <location filename="../src/NotepadNext/dialogs/MainWindow.cpp" line="1213"/>
->>>>>>> deb296f9
         <source>Save File</source>
         <translation>Salvar o arquivo</translation>
     </message>
     <message>
-<<<<<<< HEAD
-        <location filename="../src/NotepadNext/dialogs/MainWindow.cpp" line="1166"/>
-=======
         <location filename="../src/NotepadNext/dialogs/MainWindow.cpp" line="1168"/>
->>>>>>> deb296f9
         <source>Open Folder as Workspace</source>
         <translation>Abrir a pasta como área de trabalho</translation>
     </message>
     <message>
-<<<<<<< HEAD
-        <location filename="../src/NotepadNext/dialogs/MainWindow.cpp" line="1184"/>
-        <location filename="../src/NotepadNext/dialogs/MainWindow.cpp" line="1862"/>
-=======
         <location filename="../src/NotepadNext/dialogs/MainWindow.cpp" line="1186"/>
         <location filename="../src/NotepadNext/dialogs/MainWindow.cpp" line="1864"/>
->>>>>>> deb296f9
         <source>Reload File</source>
         <translation>Recarregar o arquivo</translation>
     </message>
     <message>
-<<<<<<< HEAD
-        <location filename="../src/NotepadNext/dialogs/MainWindow.cpp" line="1184"/>
-=======
         <location filename="../src/NotepadNext/dialogs/MainWindow.cpp" line="1186"/>
->>>>>>> deb296f9
         <source>Are you sure you want to reload &lt;b&gt;%1&lt;/b&gt;? Any unsaved changes will be lost.</source>
         <translation>Você tem certeza de que quer recarregar o &lt;b&gt;%1&lt;/b&gt;? Todas as alterações que não foram salvas serão perdidas.</translation>
     </message>
     <message>
-<<<<<<< HEAD
-        <location filename="../src/NotepadNext/dialogs/MainWindow.cpp" line="1385"/>
-=======
         <location filename="../src/NotepadNext/dialogs/MainWindow.cpp" line="1387"/>
->>>>>>> deb296f9
         <source>Save a Copy As</source>
         <translation>Salvar uma cópia como</translation>
     </message>
     <message>
-<<<<<<< HEAD
-        <location filename="../src/NotepadNext/dialogs/MainWindow.cpp" line="1459"/>
-        <location filename="../src/NotepadNext/dialogs/MainWindow.cpp" line="1474"/>
-=======
         <location filename="../src/NotepadNext/dialogs/MainWindow.cpp" line="1461"/>
         <location filename="../src/NotepadNext/dialogs/MainWindow.cpp" line="1476"/>
->>>>>>> deb296f9
         <source>Rename</source>
         <translation>Renomear</translation>
     </message>
     <message>
-<<<<<<< HEAD
-        <location filename="../src/NotepadNext/dialogs/MainWindow.cpp" line="1474"/>
-=======
         <location filename="../src/NotepadNext/dialogs/MainWindow.cpp" line="1476"/>
->>>>>>> deb296f9
         <source>Name:</source>
         <translation>Nome:</translation>
     </message>
     <message>
-<<<<<<< HEAD
-        <location filename="../src/NotepadNext/dialogs/MainWindow.cpp" line="1494"/>
-=======
         <location filename="../src/NotepadNext/dialogs/MainWindow.cpp" line="1496"/>
->>>>>>> deb296f9
         <source>Delete File</source>
         <translation>Apagar o arquivo</translation>
     </message>
     <message>
-<<<<<<< HEAD
-        <location filename="../src/NotepadNext/dialogs/MainWindow.cpp" line="1494"/>
-=======
         <location filename="../src/NotepadNext/dialogs/MainWindow.cpp" line="1496"/>
->>>>>>> deb296f9
         <source>Are you sure you want to move &lt;b&gt;%1&lt;/b&gt; to the trash?</source>
         <translation>Você tem a certeza de que quer mover o &lt;b&gt;%1&lt;/b&gt; para a lixeira?</translation>
     </message>
     <message>
-<<<<<<< HEAD
-        <location filename="../src/NotepadNext/dialogs/MainWindow.cpp" line="1504"/>
-=======
         <location filename="../src/NotepadNext/dialogs/MainWindow.cpp" line="1506"/>
->>>>>>> deb296f9
         <source>Error Deleting File</source>
         <translation>Ocorreu um erro ao apagar o arquivo</translation>
     </message>
     <message>
-<<<<<<< HEAD
-        <location filename="../src/NotepadNext/dialogs/MainWindow.cpp" line="1504"/>
-=======
         <location filename="../src/NotepadNext/dialogs/MainWindow.cpp" line="1506"/>
->>>>>>> deb296f9
         <source>Something went wrong deleting &lt;b&gt;%1&lt;/b&gt;?</source>
         <translation>Ocorreu um problema ao tentar apagar o &lt;b&gt;%1&lt;/b&gt;.</translation>
     </message>
     <message>
-<<<<<<< HEAD
-        <location filename="../src/NotepadNext/dialogs/MainWindow.cpp" line="1601"/>
-=======
         <location filename="../src/NotepadNext/dialogs/MainWindow.cpp" line="1603"/>
->>>>>>> deb296f9
         <source>Administrator</source>
         <translation>Administrador</translation>
     </message>
     <message>
-<<<<<<< HEAD
-        <location filename="../src/NotepadNext/dialogs/MainWindow.cpp" line="1862"/>
-=======
         <location filename="../src/NotepadNext/dialogs/MainWindow.cpp" line="1864"/>
->>>>>>> deb296f9
         <source>&lt;b&gt;%1&lt;/b&gt; has been modified by another program. Do you want to reload it?</source>
         <translation type="unfinished"></translation>
     </message>
     <message>
-<<<<<<< HEAD
-        <location filename="../src/NotepadNext/dialogs/MainWindow.cpp" line="1884"/>
-=======
         <location filename="../src/NotepadNext/dialogs/MainWindow.cpp" line="1886"/>
->>>>>>> deb296f9
         <source>Error Saving File</source>
         <translation>Ocorreu um erro ao tentar salvar o arquivo</translation>
     </message>
     <message>
-<<<<<<< HEAD
-        <location filename="../src/NotepadNext/dialogs/MainWindow.cpp" line="1884"/>
-=======
         <location filename="../src/NotepadNext/dialogs/MainWindow.cpp" line="1886"/>
->>>>>>> deb296f9
         <source>An error occurred when saving &lt;b&gt;%1&lt;/b&gt;&lt;br&gt;&lt;br&gt;Error: %2</source>
         <translation>Ocorreu um erro ao tentar salvar o &lt;b&gt;%1&lt;/b&gt;&lt;br&gt;&lt;br&gt;. Ocorreu o erro: %2</translation>
     </message>
     <message>
-<<<<<<< HEAD
-        <location filename="../src/NotepadNext/dialogs/MainWindow.cpp" line="1890"/>
-=======
         <location filename="../src/NotepadNext/dialogs/MainWindow.cpp" line="1892"/>
->>>>>>> deb296f9
         <source>Zoom: %1%</source>
         <translation>Ampliar ou reduzir: %1%</translation>
     </message>
     <message>
-<<<<<<< HEAD
-        <location filename="../src/NotepadNext/dialogs/MainWindow.cpp" line="2057"/>
-=======
         <location filename="../src/NotepadNext/dialogs/MainWindow.cpp" line="2059"/>
->>>>>>> deb296f9
         <source>No updates are available at this time.</source>
         <translation>Não existem atualizações disponíveis neste exato momento</translation>
     </message>
