<?xml version="1.0" encoding="utf-8"?>
<!DOCTYPE TS>
<TS version="2.1" language="uk_UA">
<context>
    <name>AuthenticateDialog</name>
    <message>
        <location filename="../src/QSimpleUpdater/src/AuthenticateDialog.ui" line="14"/>
        <source>Dialog</source>
        <translation>Діалогове вікно</translation>
    </message>
    <message>
        <location filename="../src/QSimpleUpdater/src/AuthenticateDialog.ui" line="26"/>
        <source>Please provide the user name and password for the download location.</source>
        <translation>Будь ласка, надайте ім&apos;я користувача та пароль для розташування завантаження.</translation>
    </message>
    <message>
        <location filename="../src/QSimpleUpdater/src/AuthenticateDialog.ui" line="35"/>
        <source>&amp;User name:</source>
        <translation>&amp;Ім&apos;я користувача:</translation>
    </message>
    <message>
        <location filename="../src/QSimpleUpdater/src/AuthenticateDialog.ui" line="48"/>
        <source>&amp;Password:</source>
        <translation>&amp;Пароль:</translation>
    </message>
</context>
<context>
    <name>ColumnEditorDialog</name>
    <message>
        <location filename="../src/NotepadNext/dialogs/ColumnEditorDialog.ui" line="20"/>
        <source>Column Mode</source>
        <translation>Створення стовпця</translation>
    </message>
    <message>
        <location filename="../src/NotepadNext/dialogs/ColumnEditorDialog.ui" line="32"/>
        <source>Text</source>
        <translation>Текст</translation>
    </message>
    <message>
        <location filename="../src/NotepadNext/dialogs/ColumnEditorDialog.ui" line="47"/>
        <source>Numbers</source>
        <translation>Числа</translation>
    </message>
    <message>
        <location filename="../src/NotepadNext/dialogs/ColumnEditorDialog.ui" line="59"/>
        <source>Start:</source>
        <translation>Початок:</translation>
    </message>
    <message>
        <location filename="../src/NotepadNext/dialogs/ColumnEditorDialog.ui" line="76"/>
        <source>Step:</source>
        <translation>Крок:</translation>
    </message>
</context>
<context>
    <name>DebugLogDock</name>
    <message>
        <location filename="../src/NotepadNext/docks/DebugLogDock.ui" line="14"/>
        <source>Debug Log</source>
        <translation>Журнал налагодження</translation>
    </message>
</context>
<context>
    <name>Downloader</name>
    <message>
        <location filename="../src/QSimpleUpdater/src/Downloader.ui" line="23"/>
        <location filename="../src/QSimpleUpdater/src/Downloader.cpp" line="267"/>
        <source>Updater</source>
        <translation>Менеджер оновлень</translation>
    </message>
    <message>
        <location filename="../src/QSimpleUpdater/src/Downloader.ui" line="90"/>
        <location filename="../src/QSimpleUpdater/src/Downloader.cpp" line="114"/>
        <location filename="../src/QSimpleUpdater/src/Downloader.cpp" line="349"/>
        <source>Downloading updates</source>
        <translation>Завантаження оновлень</translation>
    </message>
    <message>
        <location filename="../src/QSimpleUpdater/src/Downloader.ui" line="113"/>
        <source>Time remaining: 0 minutes</source>
        <translation>Часу залишилось: 0 хвилин</translation>
    </message>
    <message>
        <location filename="../src/QSimpleUpdater/src/Downloader.ui" line="154"/>
        <source>Open</source>
        <translation>Відкрити</translation>
    </message>
    <message>
        <location filename="../src/QSimpleUpdater/src/Downloader.ui" line="161"/>
        <location filename="../src/QSimpleUpdater/src/Downloader.cpp" line="113"/>
        <source>Stop</source>
        <translation>Зупинити</translation>
    </message>
    <message>
        <location filename="../src/QSimpleUpdater/src/Downloader.cpp" line="115"/>
        <location filename="../src/QSimpleUpdater/src/Downloader.cpp" line="449"/>
        <source>Time remaining</source>
        <translation>Часу залишилось</translation>
    </message>
    <message>
        <location filename="../src/QSimpleUpdater/src/Downloader.cpp" line="115"/>
        <source>unknown</source>
        <translation>невідомо</translation>
    </message>
    <message>
        <location filename="../src/QSimpleUpdater/src/Downloader.cpp" line="201"/>
        <source>Error</source>
        <translation>Помилка</translation>
    </message>
    <message>
        <location filename="../src/QSimpleUpdater/src/Downloader.cpp" line="201"/>
        <source>Cannot find downloaded update!</source>
        <translation>Завантажене оновлення не знайдено!</translation>
    </message>
    <message>
        <location filename="../src/QSimpleUpdater/src/Downloader.cpp" line="219"/>
        <source>Close</source>
        <translation>Закрити</translation>
    </message>
    <message>
        <location filename="../src/QSimpleUpdater/src/Downloader.cpp" line="220"/>
        <source>Download complete!</source>
        <translation>Завантаження завершено!</translation>
    </message>
    <message>
        <location filename="../src/QSimpleUpdater/src/Downloader.cpp" line="221"/>
        <source>The installer will open separately</source>
        <translation>Інсталятор буде відкрито окремо</translation>
    </message>
    <message>
        <location filename="../src/QSimpleUpdater/src/Downloader.cpp" line="228"/>
        <source>Click &quot;OK&quot; to begin installing the update</source>
        <translation>Натисніть &quot;ОК&quot; для встановлення оновлення</translation>
    </message>
    <message>
        <location filename="../src/QSimpleUpdater/src/Downloader.cpp" line="230"/>
        <source>In order to install the update, you may need to quit the application.</source>
        <translation>Щоб інсталювати оновлення, вам може знадобитися вийти з програми.</translation>
    </message>
    <message>
        <location filename="../src/QSimpleUpdater/src/Downloader.cpp" line="234"/>
        <source>In order to install the update, you may need to quit the application. This is a mandatory update, exiting now will close the application.</source>
        <translation>Вам, можливо, доведеться закрити програму задля встановлення оновлення. Це обов&apos;язкове оновлення - застосунок буде закрито.</translation>
    </message>
    <message>
        <location filename="../src/QSimpleUpdater/src/Downloader.cpp" line="253"/>
        <source>Click the &quot;Open&quot; button to apply the update</source>
        <translation>Натисніть кнопку &quot;Відкрити&quot; для застосування оновлень</translation>
    </message>
    <message>
        <location filename="../src/QSimpleUpdater/src/Downloader.cpp" line="271"/>
        <source>Are you sure you want to cancel the download?</source>
        <translation>Ви дійсно хочете скасувати завантаження ?</translation>
    </message>
    <message>
        <location filename="../src/QSimpleUpdater/src/Downloader.cpp" line="274"/>
        <source>Are you sure you want to cancel the download? This is a mandatory update, exiting now will close the application</source>
        <translation>Ви дійсно хочете скасувати завантаження ? Це важливе оновлення, тому роботу програми буде завершено.</translation>
    </message>
    <message>
        <location filename="../src/QSimpleUpdater/src/Downloader.cpp" line="332"/>
        <location filename="../src/QSimpleUpdater/src/Downloader.cpp" line="341"/>
        <source>%1 bytes</source>
        <translation>%1 байт</translation>
    </message>
    <message>
        <location filename="../src/QSimpleUpdater/src/Downloader.cpp" line="335"/>
        <location filename="../src/QSimpleUpdater/src/Downloader.cpp" line="344"/>
        <source>%1 KB</source>
        <translation>%1 КБ</translation>
    </message>
    <message>
        <location filename="../src/QSimpleUpdater/src/Downloader.cpp" line="338"/>
        <location filename="../src/QSimpleUpdater/src/Downloader.cpp" line="347"/>
        <source>%1 MB</source>
        <translation>%1 МБ</translation>
    </message>
    <message>
        <location filename="../src/QSimpleUpdater/src/Downloader.cpp" line="349"/>
        <source>of</source>
        <translation>з</translation>
    </message>
    <message>
        <location filename="../src/QSimpleUpdater/src/Downloader.cpp" line="395"/>
        <source>Downloading Updates</source>
        <translation>Завантаження оновлень</translation>
    </message>
    <message>
        <location filename="../src/QSimpleUpdater/src/Downloader.cpp" line="396"/>
        <source>Time Remaining</source>
        <translation>Часу залишилось</translation>
    </message>
    <message>
        <location filename="../src/QSimpleUpdater/src/Downloader.cpp" line="396"/>
        <source>Unknown</source>
        <translation>Невідомо</translation>
    </message>
    <message>
        <location filename="../src/QSimpleUpdater/src/Downloader.cpp" line="423"/>
        <source>about %1 hours</source>
        <translation>близько %1 годин</translation>
    </message>
    <message>
        <location filename="../src/QSimpleUpdater/src/Downloader.cpp" line="425"/>
        <source>about one hour</source>
        <translation>близько години</translation>
    </message>
    <message>
        <location filename="../src/QSimpleUpdater/src/Downloader.cpp" line="434"/>
        <source>%1 minutes</source>
        <translation>%1 хвилин</translation>
    </message>
    <message>
        <location filename="../src/QSimpleUpdater/src/Downloader.cpp" line="436"/>
        <source>1 minute</source>
        <translation>1 хвилина</translation>
    </message>
    <message>
        <location filename="../src/QSimpleUpdater/src/Downloader.cpp" line="444"/>
        <source>%1 seconds</source>
        <translation>%1 секунд</translation>
    </message>
    <message>
        <location filename="../src/QSimpleUpdater/src/Downloader.cpp" line="446"/>
        <source>1 second</source>
        <translation>1 секунда</translation>
    </message>
</context>
<context>
    <name>EditorInfoStatusBar</name>
    <message>
        <location filename="../src/NotepadNext/widgets/EditorInfoStatusBar.cpp" line="100"/>
        <source>Length: %L1    Lines: %L2</source>
        <translation>Розмір: %L1    Рядків: %L2</translation>
    </message>
    <message>
        <location filename="../src/NotepadNext/widgets/EditorInfoStatusBar.cpp" line="109"/>
        <source>Sel: N/A</source>
        <translation>Обрано: N/A</translation>
    </message>
    <message>
        <location filename="../src/NotepadNext/widgets/EditorInfoStatusBar.cpp" line="119"/>
        <source>Sel: %L1 | %L2</source>
        <translation>Обрано: %L1 | %L2</translation>
    </message>
    <message>
        <location filename="../src/NotepadNext/widgets/EditorInfoStatusBar.cpp" line="123"/>
        <source>Ln: %L1    Col: %L2    </source>
        <translation>Рядок: %L1    Стовпець: %L2    </translation>
    </message>
    <message>
        <location filename="../src/NotepadNext/widgets/EditorInfoStatusBar.cpp" line="139"/>
        <source>Macintosh (CR)</source>
        <translation>Macintosh (CR)</translation>
    </message>
    <message>
        <location filename="../src/NotepadNext/widgets/EditorInfoStatusBar.cpp" line="142"/>
        <source>Windows (CR LF)</source>
        <translation>Windows (CR LF)</translation>
    </message>
    <message>
        <location filename="../src/NotepadNext/widgets/EditorInfoStatusBar.cpp" line="145"/>
        <source>Unix (LF)</source>
        <translation>Unix (LF)</translation>
    </message>
    <message>
        <location filename="../src/NotepadNext/widgets/EditorInfoStatusBar.cpp" line="154"/>
        <source>ANSI</source>
        <translation>ANSI</translation>
    </message>
    <message>
        <location filename="../src/NotepadNext/widgets/EditorInfoStatusBar.cpp" line="157"/>
        <source>UTF-8</source>
        <translation>UTF-8</translation>
    </message>
    <message>
        <location filename="../src/NotepadNext/widgets/EditorInfoStatusBar.cpp" line="170"/>
        <source>OVR</source>
        <extracomment>This is a short abbreviation to indicate characters will be replaced when typing</extracomment>
        <translation>OVR</translation>
    </message>
    <message>
        <location filename="../src/NotepadNext/widgets/EditorInfoStatusBar.cpp" line="174"/>
        <source>INS</source>
        <extracomment>This is a short abbreviation to indicate characters will be inserted when typing</extracomment>
        <translation>INS</translation>
    </message>
</context>
<context>
    <name>EditorInspectorDock</name>
    <message>
        <location filename="../src/NotepadNext/docks/EditorInspectorDock.ui" line="14"/>
        <source>Editor Inspector</source>
        <translation>Аналізатор редактору</translation>
    </message>
    <message>
        <location filename="../src/NotepadNext/docks/EditorInspectorDock.cpp" line="36"/>
        <source>Position Information</source>
        <translation>Інформація про позицію</translation>
    </message>
    <message>
        <location filename="../src/NotepadNext/docks/EditorInspectorDock.cpp" line="39"/>
        <source>Current Position</source>
        <translation>Поточна позиція</translation>
    </message>
    <message>
        <location filename="../src/NotepadNext/docks/EditorInspectorDock.cpp" line="40"/>
        <source>Current Position (x, y)</source>
        <translation>Поточна позиція (x, y)</translation>
    </message>
    <message>
        <location filename="../src/NotepadNext/docks/EditorInspectorDock.cpp" line="41"/>
        <source>Column</source>
        <translation>Стовпець</translation>
    </message>
    <message>
        <location filename="../src/NotepadNext/docks/EditorInspectorDock.cpp" line="43"/>
        <source>Current Style</source>
        <translation>Поточний стиль</translation>
    </message>
    <message>
        <location filename="../src/NotepadNext/docks/EditorInspectorDock.cpp" line="44"/>
        <source>Current Line</source>
        <translation>Поточний рядок</translation>
    </message>
    <message>
        <location filename="../src/NotepadNext/docks/EditorInspectorDock.cpp" line="45"/>
        <source>Line Length</source>
        <translation>Розмір рядка</translation>
    </message>
    <message>
        <location filename="../src/NotepadNext/docks/EditorInspectorDock.cpp" line="46"/>
        <source>Line End Position</source>
        <translation>Позиція кінця рядка</translation>
    </message>
    <message>
        <location filename="../src/NotepadNext/docks/EditorInspectorDock.cpp" line="47"/>
        <source>Line Indentation</source>
        <translation>Відступ рядка</translation>
    </message>
    <message>
        <location filename="../src/NotepadNext/docks/EditorInspectorDock.cpp" line="48"/>
        <source>Line Indent Position</source>
        <translation>Позиція відступу рядка</translation>
    </message>
    <message>
        <location filename="../src/NotepadNext/docks/EditorInspectorDock.cpp" line="52"/>
        <source>Selection Information</source>
        <translation>Інформація про виділення</translation>
    </message>
    <message>
        <location filename="../src/NotepadNext/docks/EditorInspectorDock.cpp" line="55"/>
        <source>Mode</source>
        <translation>Режим</translation>
    </message>
    <message>
        <location filename="../src/NotepadNext/docks/EditorInspectorDock.cpp" line="69"/>
        <source>Is Rectangle</source>
        <translation>Прямокутне виділення ?</translation>
    </message>
    <message>
        <location filename="../src/NotepadNext/docks/EditorInspectorDock.cpp" line="70"/>
        <source>Selection Empty</source>
        <translation>Пусте виділення ?</translation>
    </message>
    <message>
        <location filename="../src/NotepadNext/docks/EditorInspectorDock.cpp" line="71"/>
        <source>Main Selection</source>
        <translation>Головне виділення</translation>
    </message>
    <message>
        <location filename="../src/NotepadNext/docks/EditorInspectorDock.cpp" line="72"/>
        <source># of Selections</source>
        <translation># виділень</translation>
    </message>
    <message>
        <location filename="../src/NotepadNext/docks/EditorInspectorDock.cpp" line="75"/>
        <source>Multiple Selections</source>
        <translation>Множинне виділення</translation>
    </message>
    <message>
        <location filename="../src/NotepadNext/docks/EditorInspectorDock.cpp" line="80"/>
        <source>Document Information</source>
        <translation>Інформація про документ</translation>
    </message>
    <message>
        <location filename="../src/NotepadNext/docks/EditorInspectorDock.cpp" line="83"/>
        <source>Length</source>
        <translation>Довжина</translation>
    </message>
    <message>
        <location filename="../src/NotepadNext/docks/EditorInspectorDock.cpp" line="84"/>
        <source>Line Count</source>
        <translation>Кількісь рядків</translation>
    </message>
    <message>
        <location filename="../src/NotepadNext/docks/EditorInspectorDock.cpp" line="88"/>
        <source>View Information</source>
        <translation>Інформація про видиму область</translation>
    </message>
    <message>
        <location filename="../src/NotepadNext/docks/EditorInspectorDock.cpp" line="91"/>
        <source>Lines on Screen</source>
        <translation>Макс. кількість  рядків на екрані</translation>
    </message>
    <message>
        <location filename="../src/NotepadNext/docks/EditorInspectorDock.cpp" line="92"/>
        <source>First Visible Line</source>
        <translation>Перший видимий рядок</translation>
    </message>
    <message>
        <location filename="../src/NotepadNext/docks/EditorInspectorDock.cpp" line="93"/>
        <source>X Offset</source>
        <translation>Зміщення по осі Х</translation>
    </message>
    <message>
        <location filename="../src/NotepadNext/docks/EditorInspectorDock.cpp" line="97"/>
        <source>Fold Information</source>
        <translation>Інформація про блок</translation>
    </message>
    <message>
        <location filename="../src/NotepadNext/docks/EditorInspectorDock.cpp" line="100"/>
        <source>Visible From Doc Line</source>
        <translation type="unfinished"></translation>
    </message>
    <message>
        <location filename="../src/NotepadNext/docks/EditorInspectorDock.cpp" line="101"/>
        <source>Doc Line From Visible</source>
        <translation type="unfinished"></translation>
    </message>
    <message>
        <location filename="../src/NotepadNext/docks/EditorInspectorDock.cpp" line="102"/>
        <source>Fold Level</source>
        <translation>Рівень блоку</translation>
    </message>
    <message>
        <location filename="../src/NotepadNext/docks/EditorInspectorDock.cpp" line="103"/>
        <source>Is Fold Header</source>
        <translation type="unfinished">Початок блоку ?</translation>
    </message>
    <message>
        <location filename="../src/NotepadNext/docks/EditorInspectorDock.cpp" line="104"/>
        <source>Fold Parent</source>
        <translation>Початок блоку</translation>
    </message>
    <message>
        <location filename="../src/NotepadNext/docks/EditorInspectorDock.cpp" line="105"/>
        <source>Last Child</source>
        <translation>Кінець блоку</translation>
    </message>
    <message>
        <location filename="../src/NotepadNext/docks/EditorInspectorDock.cpp" line="106"/>
        <source>Contracted Fold Next</source>
        <translation type="unfinished"></translation>
    </message>
    <message>
        <location filename="../src/NotepadNext/docks/EditorInspectorDock.cpp" line="173"/>
        <source>Caret</source>
        <translation>Каретка</translation>
    </message>
    <message>
        <location filename="../src/NotepadNext/docks/EditorInspectorDock.cpp" line="177"/>
        <source>Anchor</source>
        <translation>Якір</translation>
    </message>
    <message>
        <location filename="../src/NotepadNext/docks/EditorInspectorDock.cpp" line="181"/>
        <source>Caret Virtual Space</source>
        <translation>Віртуальний простір каретки</translation>
    </message>
    <message>
        <location filename="../src/NotepadNext/docks/EditorInspectorDock.cpp" line="185"/>
        <source>Anchor Virtual Space</source>
        <translation>Віртуальний простір якору</translation>
    </message>
</context>
<context>
    <name>FileList</name>
    <message>
        <location filename="../src/NotepadNext/docks/FileListDock.ui" line="14"/>
        <source>File List</source>
        <translation>Список файлів</translation>
    </message>
    <message>
        <location filename="../src/NotepadNext/docks/FileListDock.ui" line="51"/>
        <source>...</source>
        <translation>...</translation>
    </message>
    <message>
        <location filename="../src/NotepadNext/docks/FileListDock.ui" line="90"/>
        <source>Sort by File Name</source>
        <translation>Сортувати за іменем файлу</translation>
    </message>
</context>
<context>
    <name>FindReplaceDialog</name>
    <message>
        <location filename="../src/NotepadNext/dialogs/FindReplaceDialog.ui" line="20"/>
        <location filename="../src/NotepadNext/dialogs/FindReplaceDialog.ui" line="250"/>
        <location filename="../src/NotepadNext/dialogs/FindReplaceDialog.cpp" line="85"/>
        <source>Find</source>
        <translation>Шукати</translation>
    </message>
    <message>
        <location filename="../src/NotepadNext/dialogs/FindReplaceDialog.ui" line="72"/>
        <source>Search Mode</source>
        <translation>Режим пошуку</translation>
    </message>
    <message>
        <location filename="../src/NotepadNext/dialogs/FindReplaceDialog.ui" line="93"/>
        <source>&amp;Normal</source>
        <translation>З&amp;а замовчуванням</translation>
    </message>
    <message>
        <location filename="../src/NotepadNext/dialogs/FindReplaceDialog.ui" line="109"/>
        <source>E&amp;xtended (\n, \r, \t, \0, \x...)</source>
        <translation>Р&amp;озширений(\n, \r, \t, \0, \x...)</translation>
    </message>
    <message>
        <location filename="../src/NotepadNext/dialogs/FindReplaceDialog.ui" line="127"/>
        <source>Re&amp;gular expression</source>
        <translation>Р&amp;егулярні вирази</translation>
    </message>
    <message>
        <location filename="../src/NotepadNext/dialogs/FindReplaceDialog.ui" line="143"/>
        <source>&amp;. matches newline</source>
        <translation>&amp;. - новий рядок</translation>
    </message>
    <message>
        <location filename="../src/NotepadNext/dialogs/FindReplaceDialog.ui" line="182"/>
        <source>Transparenc&amp;y</source>
        <translation>&amp;Прозорість вікна</translation>
    </message>
    <message>
        <location filename="../src/NotepadNext/dialogs/FindReplaceDialog.ui" line="203"/>
        <source>On losing focus</source>
        <translation>При втраті фокусу</translation>
    </message>
    <message>
        <location filename="../src/NotepadNext/dialogs/FindReplaceDialog.ui" line="213"/>
        <source>Always</source>
        <translation>Завжди</translation>
    </message>
    <message>
        <location filename="../src/NotepadNext/dialogs/FindReplaceDialog.ui" line="263"/>
        <source>Coun&amp;t</source>
        <translation>&amp;Кількість</translation>
    </message>
    <message>
        <location filename="../src/NotepadNext/dialogs/FindReplaceDialog.ui" line="273"/>
        <source>&amp;Replace</source>
        <translation>&amp;Замінити</translation>
    </message>
    <message>
        <location filename="../src/NotepadNext/dialogs/FindReplaceDialog.ui" line="280"/>
        <source>Replace &amp;All</source>
        <translation>Замінити &amp;всі</translation>
    </message>
    <message>
        <location filename="../src/NotepadNext/dialogs/FindReplaceDialog.ui" line="287"/>
        <source>Replace All in &amp;Opened Documents</source>
        <translation>За&amp;мінити всі у відкритих документах</translation>
    </message>
    <message>
        <location filename="../src/NotepadNext/dialogs/FindReplaceDialog.ui" line="294"/>
        <source>Replace All in Files</source>
        <translation type="unfinished"></translation>
    </message>
    <message>
        <location filename="../src/NotepadNext/dialogs/FindReplaceDialog.ui" line="301"/>
        <source>Find All in All &amp;Opened Documents</source>
        <translation>З&amp;найти всі у всіх відкритих документах</translation>
    </message>
    <message>
        <location filename="../src/NotepadNext/dialogs/FindReplaceDialog.ui" line="311"/>
        <source>Find All in Current Document</source>
        <translation>Знайти всі у поточному документі</translation>
    </message>
    <message>
        <location filename="../src/NotepadNext/dialogs/FindReplaceDialog.ui" line="321"/>
        <source>Close</source>
        <translation>Закрити</translation>
    </message>
    <message>
        <location filename="../src/NotepadNext/dialogs/FindReplaceDialog.ui" line="377"/>
        <source>&amp;Find:</source>
        <translation>&amp;Шукати:</translation>
    </message>
    <message>
        <location filename="../src/NotepadNext/dialogs/FindReplaceDialog.ui" line="409"/>
        <source>Replace:</source>
        <translation>Замінити:</translation>
    </message>
    <message>
        <location filename="../src/NotepadNext/dialogs/FindReplaceDialog.ui" line="437"/>
        <source>Path of directory containing files to be replaced:</source>
        <translation type="unfinished"></translation>
    </message>
    <message>
        <location filename="../src/NotepadNext/dialogs/FindReplaceDialog.ui" line="451"/>
        <source>Select Containing Directory</source>
        <translation type="unfinished"></translation>
    </message>
    <message>
        <location filename="../src/NotepadNext/dialogs/FindReplaceDialog.ui" line="476"/>
        <source>Backward direction</source>
        <translation>Зворотній напрям</translation>
    </message>
    <message>
        <location filename="../src/NotepadNext/dialogs/FindReplaceDialog.ui" line="483"/>
        <source>Match &amp;whole word only</source>
        <translation>Ш&amp;укати ціле слово</translation>
    </message>
    <message>
        <location filename="../src/NotepadNext/dialogs/FindReplaceDialog.ui" line="490"/>
        <source>Match &amp;case</source>
        <translation>Враховувати рег&amp;істр</translation>
    </message>
    <message>
        <location filename="../src/NotepadNext/dialogs/FindReplaceDialog.ui" line="497"/>
        <source>Wra&amp;p Around</source>
        <translation>&amp;Циклічний пошук</translation>
    </message>
    <message>
        <location filename="../src/NotepadNext/dialogs/FindReplaceDialog.cpp" line="86"/>
        <source>Replace</source>
        <translation>Замінити</translation>
    </message>
    <message>
        <source>Replaced %L1 matches</source>
        <translation type="vanished">Замінено %L1 відповідність</translation>
    </message>
    <message numerus="yes">
        <location filename="../src/NotepadNext/dialogs/FindReplaceDialog.cpp" line="170"/>
        <location filename="../src/NotepadNext/dialogs/FindReplaceDialog.cpp" line="403"/>
        <source>Replaced %Ln matches</source>
        <translation>
            <numerusform>Замінено %Ln співпадінь</numerusform>
            <numerusform></numerusform>
            <numerusform></numerusform>
        </translation>
    </message>
    <message numerus="yes">
        <location filename="../src/NotepadNext/dialogs/FindReplaceDialog.cpp" line="206"/>
        <source>Replaced matches in %Ln files</source>
        <translation type="unfinished">
            <numerusform></numerusform>
            <numerusform></numerusform>
            <numerusform></numerusform>
        </translation>
    </message>
    <message>
        <location filename="../src/NotepadNext/dialogs/FindReplaceDialog.cpp" line="301"/>
        <source>The end of the document has been reached. Found 1st occurrence from the top.</source>
        <translation>Досягнуто кінець документу. Знайдено 1 збіг.</translation>
    </message>
    <message>
        <location filename="../src/NotepadNext/dialogs/FindReplaceDialog.cpp" line="312"/>
        <source>No matches found.</source>
        <translation>Нічого не знайдено.</translation>
    </message>
    <message>
        <location filename="../src/NotepadNext/dialogs/FindReplaceDialog.cpp" line="375"/>
        <source>1 occurrence was replaced</source>
        <translation>Був замінений 1 збіг</translation>
    </message>
    <message>
        <location filename="../src/NotepadNext/dialogs/FindReplaceDialog.cpp" line="384"/>
        <source>No more occurrences were found</source>
        <translation>Більше збігів не знайдено</translation>
    </message>
    <message numerus="yes">
        <location filename="../src/NotepadNext/dialogs/FindReplaceDialog.cpp" line="414"/>
        <source>Found %Ln matches</source>
        <translation>
            <numerusform>Знайдено %Ln співпадінь</numerusform>
            <numerusform></numerusform>
            <numerusform></numerusform>
        </translation>
    </message>
    <message>
        <location filename="../src/NotepadNext/dialogs/FindReplaceDialog.cpp" line="707"/>
        <source>Select Directory</source>
        <translation type="unfinished"></translation>
    </message>
    <message>
        <source>Found %L1 matches</source>
        <translation type="vanished">Знайдено %L1 збігів</translation>
    </message>
</context>
<context>
    <name>FolderAsWorkspaceDock</name>
    <message>
        <location filename="../src/NotepadNext/docks/FolderAsWorkspaceDock.ui" line="14"/>
        <source>Folder as Workspace</source>
        <translation>Каталог як робочий простір</translation>
    </message>
</context>
<context>
    <name>HexViewerDock</name>
    <message>
        <location filename="../src/NotepadNext/docks/HexViewerDock.ui" line="14"/>
        <source>Hex Viewer</source>
        <translation>HEX-переглядач</translation>
    </message>
</context>
<context>
    <name>LanguageInspectorDock</name>
    <message>
        <location filename="../src/NotepadNext/docks/LanguageInspectorDock.ui" line="14"/>
        <source>Language Inspector</source>
        <translation>Аналізатор синтаксису</translation>
    </message>
    <message>
        <location filename="../src/NotepadNext/docks/LanguageInspectorDock.ui" line="56"/>
        <source>Language:</source>
        <translation>Синтаксис:</translation>
    </message>
    <message>
        <location filename="../src/NotepadNext/docks/LanguageInspectorDock.ui" line="70"/>
        <source>Lexer:</source>
        <translation type="unfinished"></translation>
    </message>
    <message>
        <location filename="../src/NotepadNext/docks/LanguageInspectorDock.ui" line="86"/>
        <source>Properties:</source>
        <translation>Властивості:</translation>
    </message>
    <message>
        <location filename="../src/NotepadNext/docks/LanguageInspectorDock.ui" line="100"/>
        <source>Property</source>
        <translation>Властивість</translation>
    </message>
    <message>
        <location filename="../src/NotepadNext/docks/LanguageInspectorDock.ui" line="105"/>
        <source>Type</source>
        <translation>Тип</translation>
    </message>
    <message>
        <location filename="../src/NotepadNext/docks/LanguageInspectorDock.ui" line="110"/>
        <location filename="../src/NotepadNext/docks/LanguageInspectorDock.ui" line="151"/>
        <source>Description</source>
        <translation>Опис</translation>
    </message>
    <message>
        <location filename="../src/NotepadNext/docks/LanguageInspectorDock.ui" line="115"/>
        <source>Value</source>
        <translation>Значення</translation>
    </message>
    <message>
        <location filename="../src/NotepadNext/docks/LanguageInspectorDock.ui" line="123"/>
        <source>Keywords:</source>
        <translation>Ключові слова:</translation>
    </message>
    <message>
        <location filename="../src/NotepadNext/docks/LanguageInspectorDock.ui" line="146"/>
        <source>ID</source>
        <translation>ID</translation>
    </message>
    <message>
        <location filename="../src/NotepadNext/docks/LanguageInspectorDock.ui" line="159"/>
        <source>Styles:</source>
        <translation>Стилі:</translation>
    </message>
    <message>
        <location filename="../src/NotepadNext/docks/LanguageInspectorDock.ui" line="166"/>
        <source>TextLabel</source>
        <translation>Текстове поле</translation>
    </message>
    <message>
        <location filename="../src/NotepadNext/docks/LanguageInspectorDock.cpp" line="146"/>
        <source>Position %1 Style %2</source>
        <translation>Позиція: %1 Стиль: %2</translation>
    </message>
</context>
<context>
    <name>LuaConsoleDock</name>
    <message>
        <location filename="../src/NotepadNext/docks/LuaConsoleDock.ui" line="17"/>
        <source>Lua Console</source>
        <translation>Консоль Lua</translation>
    </message>
</context>
<context>
    <name>MacroEditorDialog</name>
    <message>
        <location filename="../src/NotepadNext/dialogs/MacroEditorDialog.ui" line="14"/>
        <source>Macro Editor</source>
        <translation>Редактор макросів</translation>
    </message>
    <message>
        <location filename="../src/NotepadNext/dialogs/MacroEditorDialog.ui" line="48"/>
        <source>Name</source>
        <translation>Назва</translation>
    </message>
    <message>
        <location filename="../src/NotepadNext/dialogs/MacroEditorDialog.ui" line="58"/>
        <source>Shortcut</source>
        <translation>Скорочення</translation>
    </message>
    <message>
        <location filename="../src/NotepadNext/dialogs/MacroEditorDialog.ui" line="67"/>
        <source>Steps:</source>
        <translation>Операції:</translation>
    </message>
    <message>
        <location filename="../src/NotepadNext/dialogs/MacroEditorDialog.ui" line="95"/>
        <source>Insert Macro Step</source>
        <translation>Вставити операцію</translation>
    </message>
    <message>
        <location filename="../src/NotepadNext/dialogs/MacroEditorDialog.ui" line="110"/>
        <source>Delete Selected Macro Step</source>
        <translation>Видалити операцію</translation>
    </message>
    <message>
        <location filename="../src/NotepadNext/dialogs/MacroEditorDialog.ui" line="125"/>
        <source>Move Selected Macro Step Up</source>
        <translation>Перемістити операцію вгору</translation>
    </message>
    <message>
        <location filename="../src/NotepadNext/dialogs/MacroEditorDialog.ui" line="140"/>
        <source>Move Selected Macro Step Down</source>
        <translation>Перемістити операцію вниз</translation>
    </message>
    <message>
        <location filename="../src/NotepadNext/dialogs/MacroEditorDialog.ui" line="176"/>
        <source>Copy Selected Macro</source>
        <translation>Копіювати макрос</translation>
    </message>
    <message>
        <location filename="../src/NotepadNext/dialogs/MacroEditorDialog.ui" line="191"/>
        <source>Delete Selected Macro</source>
        <translation>Видалити макрос</translation>
    </message>
    <message>
        <location filename="../src/NotepadNext/dialogs/MacroEditorDialog.cpp" line="129"/>
        <source>Delete Macro</source>
        <translation>Видалити макрос</translation>
    </message>
    <message>
        <location filename="../src/NotepadNext/dialogs/MacroEditorDialog.cpp" line="129"/>
        <source>Are you sure you want to delete &lt;b&gt;%1&lt;/b&gt;?</source>
        <translation>Ви дійсно хочете видалити &lt;b&gt;%1&lt;/b&gt;?</translation>
    </message>
    <message>
        <location filename="../src/NotepadNext/dialogs/MacroEditorDialog.cpp" line="150"/>
        <source>(Copy)</source>
        <translation>(копіювати)</translation>
    </message>
</context>
<context>
    <name>MacroRunDialog</name>
    <message>
        <location filename="../src/NotepadNext/dialogs/MacroRunDialog.ui" line="14"/>
        <source>Run a Macro Multiple Times</source>
        <translation>Багаторазове виконання макросу</translation>
    </message>
    <message>
        <location filename="../src/NotepadNext/dialogs/MacroRunDialog.ui" line="31"/>
        <source>Macro:</source>
        <translation>Макрос:</translation>
    </message>
    <message>
        <location filename="../src/NotepadNext/dialogs/MacroRunDialog.ui" line="56"/>
        <source>Run Until End of File</source>
        <translation>Виконувати до кінця файлу</translation>
    </message>
    <message>
        <location filename="../src/NotepadNext/dialogs/MacroRunDialog.ui" line="63"/>
        <source>Execute...</source>
        <translation>Виконати...</translation>
    </message>
    <message>
        <location filename="../src/NotepadNext/dialogs/MacroRunDialog.ui" line="116"/>
        <source>times</source>
        <translation>разів</translation>
    </message>
    <message>
        <location filename="../src/NotepadNext/dialogs/MacroRunDialog.ui" line="166"/>
        <source>Run</source>
        <translation>Виконати</translation>
    </message>
    <message>
        <location filename="../src/NotepadNext/dialogs/MacroRunDialog.ui" line="173"/>
        <source>Cancel</source>
        <translation>Скасувати</translation>
    </message>
</context>
<context>
    <name>MacroSaveDialog</name>
    <message>
        <location filename="../src/NotepadNext/dialogs/MacroSaveDialog.ui" line="14"/>
        <source>Save Macro</source>
        <translation>Збереження макросу</translation>
    </message>
    <message>
        <location filename="../src/NotepadNext/dialogs/MacroSaveDialog.ui" line="25"/>
        <source>Name:</source>
        <translation>Назва:</translation>
    </message>
    <message>
        <location filename="../src/NotepadNext/dialogs/MacroSaveDialog.ui" line="39"/>
        <source>Shortcut:</source>
        <translation>Скорочення:</translation>
    </message>
    <message>
        <location filename="../src/NotepadNext/dialogs/MacroSaveDialog.ui" line="82"/>
        <source>OK</source>
        <translation>OK</translation>
    </message>
    <message>
        <location filename="../src/NotepadNext/dialogs/MacroSaveDialog.ui" line="89"/>
        <source>Cancel</source>
        <translation>Скасувати</translation>
    </message>
</context>
<context>
    <name>MacroStepTableModel</name>
    <message>
        <location filename="../src/NotepadNext/MacroStepTableModel.cpp" line="34"/>
        <source>Name</source>
        <translation>Назва</translation>
    </message>
    <message>
        <location filename="../src/NotepadNext/MacroStepTableModel.cpp" line="36"/>
        <source>Text</source>
        <translation>Текст</translation>
    </message>
</context>
<context>
    <name>MainWindow</name>
    <message>
        <location filename="../src/NotepadNext/dialogs/MainWindow.ui" line="17"/>
        <source>Notepad Next[*]</source>
        <translation>Notepad Next[*]</translation>
    </message>
    <message>
        <location filename="../src/NotepadNext/dialogs/MainWindow.ui" line="33"/>
        <source>+</source>
        <translation>+</translation>
    </message>
    <message>
        <location filename="../src/NotepadNext/dialogs/MainWindow.ui" line="48"/>
        <source>&amp;File</source>
        <translation>&amp;Файл</translation>
    </message>
    <message>
        <location filename="../src/NotepadNext/dialogs/MainWindow.ui" line="52"/>
        <source>Close More</source>
        <translation>Закрити</translation>
    </message>
    <message>
        <location filename="../src/NotepadNext/dialogs/MainWindow.ui" line="60"/>
        <source>&amp;Recent Files</source>
        <translation>&amp;Останні файли</translation>
    </message>
    <message>
        <location filename="../src/NotepadNext/dialogs/MainWindow.ui" line="69"/>
<<<<<<< HEAD
        <location filename="../src/NotepadNext/dialogs/MainWindow.cpp" line="1418"/>
=======
        <location filename="../src/NotepadNext/dialogs/MainWindow.cpp" line="1420"/>
>>>>>>> deb296f9
        <source>Export As</source>
        <translation>Експортувати як</translation>
    </message>
    <message>
        <location filename="../src/NotepadNext/dialogs/MainWindow.ui" line="97"/>
        <source>&amp;Edit</source>
        <translation>&amp;Редагування</translation>
    </message>
    <message>
        <location filename="../src/NotepadNext/dialogs/MainWindow.ui" line="101"/>
        <source>Copy More</source>
        <translation>Копіювати</translation>
    </message>
    <message>
        <location filename="../src/NotepadNext/dialogs/MainWindow.ui" line="109"/>
        <source>Indent</source>
        <translation>Відступ</translation>
    </message>
    <message>
        <location filename="../src/NotepadNext/dialogs/MainWindow.ui" line="116"/>
        <source>EOL Conversion</source>
        <translation>Перетворення символу кінця рядку (EOL)</translation>
    </message>
    <message>
        <location filename="../src/NotepadNext/dialogs/MainWindow.ui" line="124"/>
        <source>Convert Case</source>
        <translation>Змінити регістр</translation>
    </message>
    <message>
        <location filename="../src/NotepadNext/dialogs/MainWindow.ui" line="131"/>
        <source>Line Operations</source>
        <translation>Операції з рядками</translation>
    </message>
    <message>
        <location filename="../src/NotepadNext/dialogs/MainWindow.ui" line="145"/>
        <source>Comment/Uncomment</source>
        <translation>Закоментувати/розкоментувати</translation>
    </message>
    <message>
        <location filename="../src/NotepadNext/dialogs/MainWindow.ui" line="153"/>
        <source>Copy As</source>
        <translation>Копіювати як</translation>
    </message>
    <message>
        <location filename="../src/NotepadNext/dialogs/MainWindow.ui" line="160"/>
        <source>Encoding/Decoding</source>
        <translation>Зашифрувати/Розшифрувати</translation>
    </message>
    <message>
        <location filename="../src/NotepadNext/dialogs/MainWindow.ui" line="191"/>
        <source>Search</source>
        <translation>По&amp;шук</translation>
    </message>
    <message>
        <location filename="../src/NotepadNext/dialogs/MainWindow.ui" line="195"/>
        <source>Bookmarks</source>
        <translation>Закладки</translation>
    </message>
    <message>
        <location filename="../src/NotepadNext/dialogs/MainWindow.ui" line="211"/>
        <source>Mark All Occurrences</source>
        <translation>Позначити всі збіги</translation>
    </message>
    <message>
        <location filename="../src/NotepadNext/dialogs/MainWindow.ui" line="219"/>
        <source>Clear Marks</source>
        <translation>Очистити позначки</translation>
    </message>
    <message>
        <location filename="../src/NotepadNext/dialogs/MainWindow.ui" line="242"/>
        <source>&amp;View</source>
        <translation>&amp;Вид</translation>
    </message>
    <message>
        <location filename="../src/NotepadNext/dialogs/MainWindow.ui" line="246"/>
        <source>&amp;Zoom</source>
        <translation>&amp;Масштаб</translation>
    </message>
    <message>
        <location filename="../src/NotepadNext/dialogs/MainWindow.ui" line="255"/>
        <source>Show Symbol</source>
        <translation>Показувати символи</translation>
    </message>
    <message>
        <location filename="../src/NotepadNext/dialogs/MainWindow.ui" line="266"/>
        <source>Fold Level</source>
        <translation>Згорнути рівень</translation>
    </message>
    <message>
        <location filename="../src/NotepadNext/dialogs/MainWindow.ui" line="280"/>
        <source>Unfold Level</source>
        <translation>Розгорнути рівень</translation>
    </message>
    <message>
        <location filename="../src/NotepadNext/dialogs/MainWindow.ui" line="306"/>
        <source>Language</source>
        <translation>&amp;Синтаксис</translation>
    </message>
    <message>
        <location filename="../src/NotepadNext/dialogs/MainWindow.ui" line="311"/>
        <source>Settings</source>
        <translation>&amp;Параметри</translation>
    </message>
    <message>
        <location filename="../src/NotepadNext/dialogs/MainWindow.ui" line="317"/>
        <source>Macro</source>
        <translation>&amp;Макрос</translation>
    </message>
    <message>
        <location filename="../src/NotepadNext/dialogs/MainWindow.ui" line="328"/>
        <source>Help</source>
        <translation>&amp;Довідка</translation>
    </message>
    <message>
        <location filename="../src/NotepadNext/dialogs/MainWindow.ui" line="339"/>
        <source>Encoding</source>
        <translation>Набір символів</translation>
    </message>
    <message>
        <location filename="../src/NotepadNext/dialogs/MainWindow.ui" line="355"/>
        <source>Main Tool Bar</source>
        <translation>Головна панель інструментів</translation>
    </message>
    <message>
        <location filename="../src/NotepadNext/dialogs/MainWindow.ui" line="415"/>
        <source>&amp;New</source>
        <translation>&amp;Новий</translation>
    </message>
    <message>
        <location filename="../src/NotepadNext/dialogs/MainWindow.ui" line="418"/>
        <source>Create a new file</source>
        <translation>Створити новий файл</translation>
    </message>
    <message>
        <location filename="../src/NotepadNext/dialogs/MainWindow.ui" line="421"/>
        <source>Ctrl+N</source>
        <translation type="unfinished"></translation>
    </message>
    <message>
        <location filename="../src/NotepadNext/dialogs/MainWindow.ui" line="431"/>
        <source>&amp;Open...</source>
        <translation>&amp;Відкрити...</translation>
    </message>
    <message>
        <location filename="../src/NotepadNext/dialogs/MainWindow.ui" line="434"/>
        <source>Ctrl+O</source>
        <translation type="unfinished"></translation>
    </message>
    <message>
        <location filename="../src/NotepadNext/dialogs/MainWindow.ui" line="447"/>
        <source>&amp;Save</source>
        <translation>&amp;Зберегти</translation>
    </message>
    <message>
        <location filename="../src/NotepadNext/dialogs/MainWindow.ui" line="450"/>
        <source>Save</source>
        <translation>Зберегти</translation>
    </message>
    <message>
        <location filename="../src/NotepadNext/dialogs/MainWindow.ui" line="453"/>
        <source>Ctrl+S</source>
        <translation type="unfinished"></translation>
    </message>
    <message>
        <location filename="../src/NotepadNext/dialogs/MainWindow.ui" line="458"/>
        <source>E&amp;xit</source>
        <translation>Ви&amp;йти</translation>
    </message>
    <message>
        <location filename="../src/NotepadNext/dialogs/MainWindow.ui" line="471"/>
        <source>&amp;Undo</source>
        <translation type="unfinished">&amp;Відмінити операцію</translation>
    </message>
    <message>
        <location filename="../src/NotepadNext/dialogs/MainWindow.ui" line="474"/>
        <source>Ctrl+Z</source>
        <translation></translation>
    </message>
    <message>
        <location filename="../src/NotepadNext/dialogs/MainWindow.ui" line="484"/>
        <source>&amp;Redo</source>
        <translation>&amp;Повторити операцію</translation>
    </message>
    <message>
        <location filename="../src/NotepadNext/dialogs/MainWindow.ui" line="487"/>
        <source>Ctrl+Y</source>
        <translation type="unfinished"></translation>
    </message>
    <message>
        <location filename="../src/NotepadNext/dialogs/MainWindow.ui" line="497"/>
        <source>Cu&amp;t</source>
        <translation>В&amp;ирізати</translation>
    </message>
    <message>
        <location filename="../src/NotepadNext/dialogs/MainWindow.ui" line="500"/>
        <source>Ctrl+X</source>
        <translation type="unfinished"></translation>
    </message>
    <message>
        <location filename="../src/NotepadNext/dialogs/MainWindow.ui" line="510"/>
        <source>&amp;Copy</source>
        <translation>&amp;Копіювати</translation>
    </message>
    <message>
        <location filename="../src/NotepadNext/dialogs/MainWindow.ui" line="513"/>
        <source>Ctrl+C</source>
        <translation type="unfinished"></translation>
    </message>
    <message>
        <location filename="../src/NotepadNext/dialogs/MainWindow.ui" line="523"/>
        <source>&amp;Paste</source>
        <translation>В&amp;ставити</translation>
    </message>
    <message>
        <location filename="../src/NotepadNext/dialogs/MainWindow.ui" line="526"/>
        <source>Ctrl+V</source>
        <translation type="unfinished"></translation>
    </message>
    <message>
        <location filename="../src/NotepadNext/dialogs/MainWindow.ui" line="531"/>
        <source>&amp;Delete</source>
        <translation>Ви&amp;далити</translation>
    </message>
    <message>
        <location filename="../src/NotepadNext/dialogs/MainWindow.ui" line="534"/>
        <source>Del</source>
        <translation type="unfinished"></translation>
    </message>
    <message>
        <location filename="../src/NotepadNext/dialogs/MainWindow.ui" line="539"/>
        <source>Copy Full Path</source>
        <translation>Копіювати повний шлях</translation>
    </message>
    <message>
        <location filename="../src/NotepadNext/dialogs/MainWindow.ui" line="544"/>
        <source>Copy File Name</source>
        <translation>Копіювати назву файлу</translation>
    </message>
    <message>
        <location filename="../src/NotepadNext/dialogs/MainWindow.ui" line="549"/>
        <source>Copy File Directory</source>
        <translation>Копіювати назву каталогу</translation>
    </message>
    <message>
        <location filename="../src/NotepadNext/dialogs/MainWindow.ui" line="558"/>
        <source>&amp;Close</source>
        <translation>За&amp;крити</translation>
    </message>
    <message>
        <location filename="../src/NotepadNext/dialogs/MainWindow.ui" line="561"/>
        <source>Close the current file</source>
        <translation>Закрити поточний файл</translation>
    </message>
    <message>
        <location filename="../src/NotepadNext/dialogs/MainWindow.ui" line="564"/>
        <source>Ctrl+W</source>
        <translation type="unfinished"></translation>
    </message>
    <message>
        <location filename="../src/NotepadNext/dialogs/MainWindow.ui" line="569"/>
        <source>Save &amp;As...</source>
        <translation>З&amp;берегти як...</translation>
    </message>
    <message>
        <location filename="../src/NotepadNext/dialogs/MainWindow.ui" line="572"/>
        <source>Ctrl+Alt+S</source>
        <translation type="unfinished"></translation>
    </message>
    <message>
        <location filename="../src/NotepadNext/dialogs/MainWindow.ui" line="577"/>
        <source>Save a Copy As...</source>
        <translation>Зберегти копію як...</translation>
    </message>
    <message>
        <location filename="../src/NotepadNext/dialogs/MainWindow.ui" line="586"/>
        <source>Sav&amp;e All</source>
        <translation>Зб&amp;ерегти все</translation>
    </message>
    <message>
        <location filename="../src/NotepadNext/dialogs/MainWindow.ui" line="589"/>
        <source>Ctrl+Shift+S</source>
        <translation type="unfinished"></translation>
    </message>
    <message>
        <location filename="../src/NotepadNext/dialogs/MainWindow.ui" line="594"/>
        <source>Select A&amp;ll</source>
        <translation>&amp;Обрати всі</translation>
    </message>
    <message>
        <location filename="../src/NotepadNext/dialogs/MainWindow.ui" line="597"/>
        <source>Ctrl+A</source>
        <translation type="unfinished"></translation>
    </message>
    <message>
        <location filename="../src/NotepadNext/dialogs/MainWindow.ui" line="606"/>
        <source>Increase Indent</source>
        <translation>Збільшити відступ</translation>
    </message>
    <message>
        <location filename="../src/NotepadNext/dialogs/MainWindow.ui" line="615"/>
        <source>Decrease Indent</source>
        <translation>Зменшити відступ</translation>
    </message>
    <message>
        <location filename="../src/NotepadNext/dialogs/MainWindow.ui" line="620"/>
        <source>Rename...</source>
        <translation>Перейменувати...</translation>
    </message>
    <message>
        <location filename="../src/NotepadNext/dialogs/MainWindow.ui" line="629"/>
        <source>Re&amp;load</source>
        <translation>&amp;Перезавантажити</translation>
    </message>
    <message>
        <location filename="../src/NotepadNext/dialogs/MainWindow.ui" line="637"/>
        <source>Windows (CR LF)</source>
        <translation>Windows (CR LF)</translation>
    </message>
    <message>
        <location filename="../src/NotepadNext/dialogs/MainWindow.ui" line="645"/>
        <source>Unix (LF)</source>
        <translation>Unix (LF)</translation>
    </message>
    <message>
        <location filename="../src/NotepadNext/dialogs/MainWindow.ui" line="653"/>
        <source>Macintosh (CR)</source>
        <translation>Macintosh (CR)</translation>
    </message>
    <message>
        <location filename="../src/NotepadNext/dialogs/MainWindow.ui" line="658"/>
        <source>UPPER CASE</source>
        <translation>ВЕРХНІЙ РЕГІСТР</translation>
    </message>
    <message>
        <location filename="../src/NotepadNext/dialogs/MainWindow.ui" line="661"/>
        <source>Convert text to upper case</source>
        <translation>Перетворити в ВЕРХНІЙ РЕГІСТР</translation>
    </message>
    <message>
        <location filename="../src/NotepadNext/dialogs/MainWindow.ui" line="666"/>
        <source>lower case</source>
        <translation>нижній регістр</translation>
    </message>
    <message>
        <location filename="../src/NotepadNext/dialogs/MainWindow.ui" line="669"/>
        <source>Convert text to lower case</source>
        <translation>Перетворити в нижній регістр</translation>
    </message>
    <message>
        <location filename="../src/NotepadNext/dialogs/MainWindow.ui" line="674"/>
        <source>Duplicate Current Line</source>
        <translation>Дублювати поточний рядок</translation>
    </message>
    <message>
        <location filename="../src/NotepadNext/dialogs/MainWindow.ui" line="677"/>
        <source>Alt+Down</source>
        <translation type="unfinished"></translation>
    </message>
    <message>
        <location filename="../src/NotepadNext/dialogs/MainWindow.ui" line="682"/>
        <source>Split Lines</source>
        <translation>Розділити рядки</translation>
    </message>
    <message>
        <location filename="../src/NotepadNext/dialogs/MainWindow.ui" line="687"/>
        <source>Join Lines</source>
        <translation>Об&apos;єднати рядки</translation>
    </message>
    <message>
        <location filename="../src/NotepadNext/dialogs/MainWindow.ui" line="690"/>
        <source>Ctrl+J</source>
        <translation type="unfinished"></translation>
    </message>
    <message>
        <location filename="../src/NotepadNext/dialogs/MainWindow.ui" line="695"/>
        <source>Move Selected Lines Up</source>
        <translation>Перемістити поточний рядок вверх</translation>
    </message>
    <message>
        <location filename="../src/NotepadNext/dialogs/MainWindow.ui" line="698"/>
        <source>Ctrl+Shift+Up</source>
        <translation type="unfinished"></translation>
    </message>
    <message>
        <location filename="../src/NotepadNext/dialogs/MainWindow.ui" line="703"/>
        <source>Move Selected Lines Down</source>
        <translation>Перемістити поточний  рядок вниз</translation>
    </message>
    <message>
        <location filename="../src/NotepadNext/dialogs/MainWindow.ui" line="706"/>
        <source>Ctrl+Shift+Down</source>
        <translation type="unfinished"></translation>
    </message>
    <message>
        <location filename="../src/NotepadNext/dialogs/MainWindow.ui" line="715"/>
        <source>Clos&amp;e All</source>
        <translation>Зак&amp;рити все</translation>
    </message>
    <message>
        <location filename="../src/NotepadNext/dialogs/MainWindow.ui" line="718"/>
        <source>Close All files</source>
        <translation>Закрити всі файли</translation>
    </message>
    <message>
        <location filename="../src/NotepadNext/dialogs/MainWindow.ui" line="721"/>
        <source>Ctrl+Shift+W</source>
        <translation type="unfinished"></translation>
    </message>
    <message>
        <location filename="../src/NotepadNext/dialogs/MainWindow.ui" line="726"/>
        <source>Close All Except Active Document</source>
        <translation>Закрити всі документи окрім поточного</translation>
    </message>
    <message>
        <location filename="../src/NotepadNext/dialogs/MainWindow.ui" line="731"/>
        <source>Close All to the Left</source>
        <translation>Закрити всі ліворуч</translation>
    </message>
    <message>
        <location filename="../src/NotepadNext/dialogs/MainWindow.ui" line="736"/>
        <source>Close All to the Right</source>
        <translation>Закрити всі праворуч</translation>
    </message>
    <message>
        <location filename="../src/NotepadNext/dialogs/MainWindow.ui" line="746"/>
        <source>Zoom &amp;In</source>
        <translation>Ма&amp;сштаб +</translation>
    </message>
    <message>
        <location filename="../src/NotepadNext/dialogs/MainWindow.ui" line="749"/>
        <source>Ctrl++</source>
        <translation type="unfinished"></translation>
    </message>
    <message>
        <location filename="../src/NotepadNext/dialogs/MainWindow.ui" line="759"/>
        <source>Zoom &amp;Out</source>
        <translation>&amp;Масштаб -</translation>
    </message>
    <message>
        <location filename="../src/NotepadNext/dialogs/MainWindow.ui" line="762"/>
        <source>Ctrl+-</source>
        <translation type="unfinished"></translation>
    </message>
    <message>
        <location filename="../src/NotepadNext/dialogs/MainWindow.ui" line="767"/>
        <source>Reset Zoom</source>
        <translation>Масштаб за замовчуванням</translation>
    </message>
    <message>
        <location filename="../src/NotepadNext/dialogs/MainWindow.ui" line="770"/>
        <source>Ctrl+0</source>
        <translation type="unfinished"></translation>
    </message>
    <message>
        <location filename="../src/NotepadNext/dialogs/MainWindow.ui" line="775"/>
        <source>About Qt</source>
        <translation>Про Qt</translation>
    </message>
    <message>
        <location filename="../src/NotepadNext/dialogs/MainWindow.ui" line="787"/>
        <source>About Notepad Next</source>
        <translation>Про Notepad Next</translation>
    </message>
    <message>
        <location filename="../src/NotepadNext/dialogs/MainWindow.ui" line="798"/>
        <source>Show Whitespace</source>
        <translation>Показувати пробіл</translation>
    </message>
    <message>
        <location filename="../src/NotepadNext/dialogs/MainWindow.ui" line="806"/>
        <source>Show End of Line</source>
        <translation>Показувати кінець рядку</translation>
    </message>
    <message>
        <location filename="../src/NotepadNext/dialogs/MainWindow.ui" line="819"/>
        <source>Show All Characters</source>
        <translation>Показувати всі символи</translation>
    </message>
    <message>
        <location filename="../src/NotepadNext/dialogs/MainWindow.ui" line="832"/>
        <source>Show Indent Guide</source>
        <translation>Показувати лінії відступу</translation>
    </message>
    <message>
        <location filename="../src/NotepadNext/dialogs/MainWindow.ui" line="840"/>
        <source>Show Wrap Symbol</source>
        <translation>Показувати символ переносу</translation>
    </message>
    <message>
        <location filename="../src/NotepadNext/dialogs/MainWindow.ui" line="853"/>
        <source>Word Wrap</source>
        <translation>Перенесення слів</translation>
    </message>
    <message>
        <location filename="../src/NotepadNext/dialogs/MainWindow.ui" line="858"/>
        <source>Restore Recently Closed File</source>
        <translation>Відновити щойно закритий файл</translation>
    </message>
    <message>
        <location filename="../src/NotepadNext/dialogs/MainWindow.ui" line="861"/>
        <source>Ctrl+Shift+T</source>
        <translation type="unfinished"></translation>
    </message>
    <message>
        <location filename="../src/NotepadNext/dialogs/MainWindow.ui" line="866"/>
        <source>Open All Recent Files</source>
        <translation>Відкрити ві нещодавні файли</translation>
    </message>
    <message>
        <location filename="../src/NotepadNext/dialogs/MainWindow.ui" line="871"/>
        <source>Clear Recent Files List</source>
        <translation>Очистити список нещодавніх файлів</translation>
    </message>
    <message>
        <location filename="../src/NotepadNext/dialogs/MainWindow.ui" line="881"/>
        <source>&amp;Find...</source>
        <translation>&amp;Знайти...</translation>
    </message>
    <message>
        <location filename="../src/NotepadNext/dialogs/MainWindow.ui" line="884"/>
        <source>Ctrl+F</source>
        <translation type="unfinished"></translation>
    </message>
    <message>
<<<<<<< HEAD
        <location filename="../src/NotepadNext/dialogs/MainWindow.ui" line="887"/>
        <source>Replace in Files...</source>
        <translation type="unfinished"></translation>
    </message>
    <message>
=======
        <location filename="../src/NotepadNext/dialogs/MainWindow.ui" line="889"/>
>>>>>>> deb296f9
        <source>Find in Files...</source>
        <translation type="vanished">Знайти в файлах...</translation>
    </message>
    <message>
        <location filename="../src/NotepadNext/dialogs/MainWindow.ui" line="894"/>
        <source>Find &amp;Next</source>
        <translation>Знайти &amp;наступний</translation>
    </message>
    <message>
        <location filename="../src/NotepadNext/dialogs/MainWindow.ui" line="897"/>
        <source>F3</source>
        <translation type="unfinished"></translation>
    </message>
    <message>
        <location filename="../src/NotepadNext/dialogs/MainWindow.ui" line="902"/>
        <source>Find &amp;Previous</source>
        <translation>Знайти &amp;попередній</translation>
    </message>
    <message>
        <location filename="../src/NotepadNext/dialogs/MainWindow.ui" line="912"/>
        <source>&amp;Replace...</source>
        <translation>З&amp;амінити...</translation>
    </message>
    <message>
        <location filename="../src/NotepadNext/dialogs/MainWindow.ui" line="915"/>
        <source>Ctrl+H</source>
        <translation type="unfinished"></translation>
    </message>
    <message>
        <location filename="../src/NotepadNext/dialogs/MainWindow.ui" line="923"/>
        <source>Full Screen</source>
        <translation>Повноекранний режим</translation>
    </message>
    <message>
        <location filename="../src/NotepadNext/dialogs/MainWindow.ui" line="926"/>
        <source>F11</source>
        <translation type="unfinished"></translation>
    </message>
    <message>
<<<<<<< HEAD
        <location filename="../src/NotepadNext/dialogs/MainWindow.ui" line="937"/>
        <location filename="../src/NotepadNext/dialogs/MainWindow.cpp" line="712"/>
=======
        <location filename="../src/NotepadNext/dialogs/MainWindow.ui" line="939"/>
        <location filename="../src/NotepadNext/dialogs/MainWindow.cpp" line="714"/>
>>>>>>> deb296f9
        <source>Start Recording</source>
        <translation>Почати запис</translation>
    </message>
    <message>
        <location filename="../src/NotepadNext/dialogs/MainWindow.ui" line="951"/>
        <source>Playback</source>
        <translation>Виконати</translation>
    </message>
    <message>
        <location filename="../src/NotepadNext/dialogs/MainWindow.ui" line="954"/>
        <source>Ctrl+Shift+P</source>
        <translation type="unfinished"></translation>
    </message>
    <message>
        <location filename="../src/NotepadNext/dialogs/MainWindow.ui" line="966"/>
        <source>Save Current Recorded Macro...</source>
        <translation>Зберегти щойно записаний макрос...</translation>
    </message>
    <message>
        <location filename="../src/NotepadNext/dialogs/MainWindow.ui" line="978"/>
        <source>Run a Macro Multiple Times...</source>
        <translation>Виконати макрос багато разів...</translation>
    </message>
    <message>
        <location filename="../src/NotepadNext/dialogs/MainWindow.ui" line="987"/>
        <source>Preferences...</source>
        <translation>Налаштування...</translation>
    </message>
    <message>
        <location filename="../src/NotepadNext/dialogs/MainWindow.ui" line="995"/>
        <source>Quick Find</source>
        <translation>Швидкий пошук</translation>
    </message>
    <message>
        <location filename="../src/NotepadNext/dialogs/MainWindow.ui" line="998"/>
        <source>Ctrl+Alt+I</source>
        <translation type="unfinished"></translation>
    </message>
    <message>
        <location filename="../src/NotepadNext/dialogs/MainWindow.ui" line="1003"/>
        <source>Select Next Instance</source>
        <translation>Виділити схожі вирази</translation>
    </message>
    <message>
        <location filename="../src/NotepadNext/dialogs/MainWindow.ui" line="1006"/>
        <source>Ctrl+D</source>
        <translation type="unfinished"></translation>
    </message>
    <message>
        <location filename="../src/NotepadNext/dialogs/MainWindow.ui" line="1015"/>
        <source>Move to Trash...</source>
        <translation>Перемістити до смітника...</translation>
    </message>
    <message>
        <location filename="../src/NotepadNext/dialogs/MainWindow.ui" line="1018"/>
        <source>Move to Trash</source>
        <translation>Перемістити до смітника</translation>
    </message>
    <message>
        <location filename="../src/NotepadNext/dialogs/MainWindow.ui" line="1023"/>
        <source>Check for Updates...</source>
        <translation>Перевірити оновлення...</translation>
    </message>
    <message>
        <location filename="../src/NotepadNext/dialogs/MainWindow.ui" line="1028"/>
        <source>&amp;Go to Line...</source>
        <translation>П&amp;ерейти до рядку...</translation>
    </message>
    <message>
        <location filename="../src/NotepadNext/dialogs/MainWindow.ui" line="1031"/>
        <source>Ctrl+G</source>
        <translation type="unfinished"></translation>
    </message>
    <message>
        <location filename="../src/NotepadNext/dialogs/MainWindow.ui" line="1040"/>
        <source>Print...</source>
        <translation>Друк...</translation>
    </message>
    <message>
        <location filename="../src/NotepadNext/dialogs/MainWindow.ui" line="1043"/>
        <source>Ctrl+P</source>
        <translation type="unfinished"></translation>
    </message>
    <message>
        <location filename="../src/NotepadNext/dialogs/MainWindow.ui" line="1048"/>
        <source>Open Folder as Workspace...</source>
        <translation>Відкрити каталог як робочий простір...</translation>
    </message>
    <message>
        <location filename="../src/NotepadNext/dialogs/MainWindow.ui" line="1053"/>
        <source>Toggle Single Line Comment</source>
        <translation>Однорядковий коментар</translation>
    </message>
    <message>
        <location filename="../src/NotepadNext/dialogs/MainWindow.ui" line="1056"/>
        <source>Ctrl+/</source>
        <translation type="unfinished"></translation>
    </message>
    <message>
        <location filename="../src/NotepadNext/dialogs/MainWindow.ui" line="1061"/>
        <source>Single Line Comment</source>
        <translation>Закоментувати один рядок</translation>
    </message>
    <message>
        <location filename="../src/NotepadNext/dialogs/MainWindow.ui" line="1064"/>
        <source>Ctrl+K</source>
        <translation type="unfinished"></translation>
    </message>
    <message>
        <location filename="../src/NotepadNext/dialogs/MainWindow.ui" line="1069"/>
        <source>Single Line Uncomment</source>
        <translation>Розкоментувати один рядок</translation>
    </message>
    <message>
        <location filename="../src/NotepadNext/dialogs/MainWindow.ui" line="1072"/>
        <source>Ctrl+Shift+K</source>
        <translation type="unfinished"></translation>
    </message>
    <message>
        <location filename="../src/NotepadNext/dialogs/MainWindow.ui" line="1084"/>
        <source>Edit Macros...</source>
        <translation>Редагувати макрос...</translation>
    </message>
    <message>
        <location filename="../src/NotepadNext/dialogs/MainWindow.ui" line="1092"/>
        <source>This is not currently implemented</source>
        <translation>Ця можливість ще не реалізована</translation>
    </message>
    <message>
        <location filename="../src/NotepadNext/dialogs/MainWindow.ui" line="1097"/>
        <source>Column Mode...</source>
        <translation>Створити стовпець...</translation>
    </message>
    <message>
        <location filename="../src/NotepadNext/dialogs/MainWindow.ui" line="1102"/>
        <source>Export as HTML...</source>
        <translation>Експортувати як HTML...</translation>
    </message>
    <message>
        <location filename="../src/NotepadNext/dialogs/MainWindow.ui" line="1107"/>
        <source>Export as RTF...</source>
        <translation>Експортувати як RTF...</translation>
    </message>
    <message>
        <location filename="../src/NotepadNext/dialogs/MainWindow.ui" line="1112"/>
        <source>Copy as HTML</source>
        <translation>Копіювати як HTML</translation>
    </message>
    <message>
        <location filename="../src/NotepadNext/dialogs/MainWindow.ui" line="1117"/>
        <source>Copy as RTF</source>
        <translation>Копіювати як RTF</translation>
    </message>
    <message>
        <location filename="../src/NotepadNext/dialogs/MainWindow.ui" line="1122"/>
        <source>Base 64 Encode</source>
        <translation>Зашифрувати Base 64</translation>
    </message>
    <message>
        <location filename="../src/NotepadNext/dialogs/MainWindow.ui" line="1127"/>
        <source>URL Encode</source>
        <translation>Зашифрувати URL</translation>
    </message>
    <message>
        <location filename="../src/NotepadNext/dialogs/MainWindow.ui" line="1132"/>
        <source>Base 64 Decode</source>
        <translation>Розшифрувати Base 64</translation>
    </message>
    <message>
        <location filename="../src/NotepadNext/dialogs/MainWindow.ui" line="1137"/>
        <source>URL Decode</source>
        <translation>Розшифрувати URL</translation>
    </message>
    <message>
        <location filename="../src/NotepadNext/dialogs/MainWindow.ui" line="1142"/>
        <source>Copy URL</source>
        <translation>Копіювати URL</translation>
    </message>
    <message>
        <location filename="../src/NotepadNext/dialogs/MainWindow.ui" line="1147"/>
        <source>Remove Empty Lines</source>
        <translation>Видалити пусті рядки</translation>
    </message>
    <message>
        <location filename="../src/NotepadNext/dialogs/MainWindow.ui" line="1156"/>
        <location filename="../src/NotepadNext/dialogs/MainWindow.ui" line="1159"/>
        <source>Show in Explorer</source>
        <translation>Показати в файловому менеджері</translation>
    </message>
    <message>
        <location filename="../src/NotepadNext/dialogs/MainWindow.ui" line="1168"/>
        <source>Open %1 Here</source>
        <translation>Відкрити %1 тут</translation>
    </message>
    <message>
        <location filename="../src/NotepadNext/dialogs/MainWindow.ui" line="1423"/>
        <source>Mark Style 1</source>
        <translation>Позначити стилем 1</translation>
    </message>
    <message>
        <location filename="../src/NotepadNext/dialogs/MainWindow.ui" line="1431"/>
        <source>Mark Style 2</source>
        <translation>Позначити стилем 2</translation>
    </message>
    <message>
        <location filename="../src/NotepadNext/dialogs/MainWindow.ui" line="1439"/>
        <source>Clear Style 1</source>
        <translation>Очистити стиль 1</translation>
    </message>
    <message>
        <location filename="../src/NotepadNext/dialogs/MainWindow.ui" line="1447"/>
        <source>Clear Style 2</source>
        <translation>Очистити стиль 2</translation>
    </message>
    <message>
        <location filename="../src/NotepadNext/dialogs/MainWindow.ui" line="1455"/>
        <source>Mark Style 3</source>
        <translation>Позначити стилем 3</translation>
    </message>
    <message>
        <location filename="../src/NotepadNext/dialogs/MainWindow.ui" line="1463"/>
        <source>Clear Style 3</source>
        <translation>Очистити стиль 3</translation>
    </message>
    <message>
        <location filename="../src/NotepadNext/dialogs/MainWindow.ui" line="1471"/>
        <location filename="../src/NotepadNext/dialogs/MainWindow.ui" line="1474"/>
        <source>Clear All Styles</source>
        <translation>Очистити всі стилі</translation>
    </message>
    <message>
        <location filename="../src/NotepadNext/dialogs/MainWindow.ui" line="1479"/>
        <source>Remove Duplicate Lines</source>
        <translation type="unfinished"></translation>
    </message>
    <message>
        <location filename="../src/NotepadNext/dialogs/MainWindow.ui" line="1484"/>
        <source>Remove Consecutive Duplicate Lines</source>
        <translation type="unfinished"></translation>
    </message>
    <message>
        <source>Open Command Prompt Here</source>
        <translation type="vanished">Відкрити командний рядок тут</translation>
    </message>
    <message>
        <location filename="../src/NotepadNext/dialogs/MainWindow.ui" line="1173"/>
        <source>Toggle Bookmark</source>
        <translation>Додати/видалити закладку</translation>
    </message>
    <message>
        <location filename="../src/NotepadNext/dialogs/MainWindow.ui" line="1176"/>
        <source>Ctrl+F2</source>
        <translation type="unfinished"></translation>
    </message>
    <message>
        <location filename="../src/NotepadNext/dialogs/MainWindow.ui" line="1181"/>
        <source>Next Bookmark</source>
        <translation>Наступна закладка</translation>
    </message>
    <message>
        <location filename="../src/NotepadNext/dialogs/MainWindow.ui" line="1184"/>
        <source>F2</source>
        <translation type="unfinished"></translation>
    </message>
    <message>
        <location filename="../src/NotepadNext/dialogs/MainWindow.ui" line="1189"/>
        <source>Previous Bookmark</source>
        <translation>Попередня закладка</translation>
    </message>
    <message>
        <location filename="../src/NotepadNext/dialogs/MainWindow.ui" line="1192"/>
        <source>Shift+F2</source>
        <translation type="unfinished"></translation>
    </message>
    <message>
        <location filename="../src/NotepadNext/dialogs/MainWindow.ui" line="1197"/>
        <source>Clear Bookmarks</source>
        <translation>Очистити закладки</translation>
    </message>
    <message>
        <location filename="../src/NotepadNext/dialogs/MainWindow.ui" line="1202"/>
        <source>Invert Bookmarks</source>
        <translation>Інвертувати закладки</translation>
    </message>
    <message>
        <location filename="../src/NotepadNext/dialogs/MainWindow.ui" line="1207"/>
        <source>Next Tab</source>
        <translation>Наступна вкладка</translation>
    </message>
    <message>
        <location filename="../src/NotepadNext/dialogs/MainWindow.ui" line="1210"/>
        <source>Ctrl+Tab</source>
        <translation type="unfinished"></translation>
    </message>
    <message>
        <location filename="../src/NotepadNext/dialogs/MainWindow.ui" line="1218"/>
        <source>Previous Tab</source>
        <translation>Попередня вкладка</translation>
    </message>
    <message>
        <location filename="../src/NotepadNext/dialogs/MainWindow.ui" line="1221"/>
        <source>Ctrl+Shift+Tab</source>
        <translation type="unfinished"></translation>
    </message>
    <message>
        <location filename="../src/NotepadNext/dialogs/MainWindow.ui" line="1229"/>
        <source>Fold Level 1</source>
        <translation>Згорнути рівень 1</translation>
    </message>
    <message>
        <location filename="../src/NotepadNext/dialogs/MainWindow.ui" line="1232"/>
        <source>Alt+1</source>
        <translation type="unfinished"></translation>
    </message>
    <message>
        <location filename="../src/NotepadNext/dialogs/MainWindow.ui" line="1237"/>
        <source>Fold Level 2</source>
        <translation>Згорнути рівень 2</translation>
    </message>
    <message>
        <location filename="../src/NotepadNext/dialogs/MainWindow.ui" line="1240"/>
        <source>Alt+2</source>
        <translation type="unfinished"></translation>
    </message>
    <message>
        <location filename="../src/NotepadNext/dialogs/MainWindow.ui" line="1245"/>
        <source>Fold Level 3</source>
        <translation>Згорнути рівень 3</translation>
    </message>
    <message>
        <location filename="../src/NotepadNext/dialogs/MainWindow.ui" line="1248"/>
        <source>Alt+3</source>
        <translation type="unfinished"></translation>
    </message>
    <message>
        <location filename="../src/NotepadNext/dialogs/MainWindow.ui" line="1253"/>
        <source>Fold Level 4</source>
        <translation>Згорнути рівень 4</translation>
    </message>
    <message>
        <location filename="../src/NotepadNext/dialogs/MainWindow.ui" line="1256"/>
        <source>Alt+4</source>
        <translation type="unfinished"></translation>
    </message>
    <message>
        <location filename="../src/NotepadNext/dialogs/MainWindow.ui" line="1261"/>
        <source>Unfold Level 1</source>
        <translation>Розгорнути рівень 1</translation>
    </message>
    <message>
        <location filename="../src/NotepadNext/dialogs/MainWindow.ui" line="1264"/>
        <source>Alt+Shift+1</source>
        <translation type="unfinished"></translation>
    </message>
    <message>
        <location filename="../src/NotepadNext/dialogs/MainWindow.ui" line="1269"/>
        <source>Unfold Level 2</source>
        <translation>Розгорнути рівень 2</translation>
    </message>
    <message>
        <location filename="../src/NotepadNext/dialogs/MainWindow.ui" line="1272"/>
        <source>Alt+Shift+2</source>
        <translation type="unfinished"></translation>
    </message>
    <message>
        <location filename="../src/NotepadNext/dialogs/MainWindow.ui" line="1277"/>
        <source>Unfold Level 3</source>
        <translation>Розгорнути рівень 3</translation>
    </message>
    <message>
        <location filename="../src/NotepadNext/dialogs/MainWindow.ui" line="1280"/>
        <source>Alt+Shift+3</source>
        <translation type="unfinished"></translation>
    </message>
    <message>
        <location filename="../src/NotepadNext/dialogs/MainWindow.ui" line="1285"/>
        <source>Unfold Level 4</source>
        <translation>Розгорнути рівень 4</translation>
    </message>
    <message>
        <location filename="../src/NotepadNext/dialogs/MainWindow.ui" line="1288"/>
        <source>Alt+Shift+4</source>
        <translation type="unfinished"></translation>
    </message>
    <message>
        <location filename="../src/NotepadNext/dialogs/MainWindow.ui" line="1293"/>
        <source>Fold All</source>
        <translation>Згорнути всі</translation>
    </message>
    <message>
        <location filename="../src/NotepadNext/dialogs/MainWindow.ui" line="1296"/>
        <source>Alt+0</source>
        <translation type="unfinished"></translation>
    </message>
    <message>
        <location filename="../src/NotepadNext/dialogs/MainWindow.ui" line="1301"/>
        <source>Unfold All</source>
        <translation>Розгорнути всі</translation>
    </message>
    <message>
        <location filename="../src/NotepadNext/dialogs/MainWindow.ui" line="1304"/>
        <source>Alt+Shift+0</source>
        <translation type="unfinished"></translation>
    </message>
    <message>
        <location filename="../src/NotepadNext/dialogs/MainWindow.ui" line="1309"/>
        <source>Fold Level 5</source>
        <translation>Згорнути рівень 5</translation>
    </message>
    <message>
        <location filename="../src/NotepadNext/dialogs/MainWindow.ui" line="1312"/>
        <source>Alt+5</source>
        <translation type="unfinished"></translation>
    </message>
    <message>
        <location filename="../src/NotepadNext/dialogs/MainWindow.ui" line="1317"/>
        <source>Fold Level 6</source>
        <translation>Згорнути рівень 6</translation>
    </message>
    <message>
        <location filename="../src/NotepadNext/dialogs/MainWindow.ui" line="1320"/>
        <source>Alt+6</source>
        <translation type="unfinished"></translation>
    </message>
    <message>
        <location filename="../src/NotepadNext/dialogs/MainWindow.ui" line="1325"/>
        <source>Fold Level 7</source>
        <translation>Згорнути рівень 7</translation>
    </message>
    <message>
        <location filename="../src/NotepadNext/dialogs/MainWindow.ui" line="1328"/>
        <source>Alt+7</source>
        <translation type="unfinished"></translation>
    </message>
    <message>
        <location filename="../src/NotepadNext/dialogs/MainWindow.ui" line="1333"/>
        <source>Fold Level 8</source>
        <translation>Згорнути рівень 8</translation>
    </message>
    <message>
        <location filename="../src/NotepadNext/dialogs/MainWindow.ui" line="1336"/>
        <source>Alt+8</source>
        <translation type="unfinished"></translation>
    </message>
    <message>
        <location filename="../src/NotepadNext/dialogs/MainWindow.ui" line="1341"/>
        <source>Fold Level 9</source>
        <translation>Згорнути рівень 9</translation>
    </message>
    <message>
        <location filename="../src/NotepadNext/dialogs/MainWindow.ui" line="1344"/>
        <source>Alt+9</source>
        <translation type="unfinished"></translation>
    </message>
    <message>
        <location filename="../src/NotepadNext/dialogs/MainWindow.ui" line="1349"/>
        <source>Unfold Level 5</source>
        <translation>Розгорнути рівень 5</translation>
    </message>
    <message>
        <location filename="../src/NotepadNext/dialogs/MainWindow.ui" line="1352"/>
        <source>Alt+Shift+5</source>
        <translation type="unfinished"></translation>
    </message>
    <message>
        <location filename="../src/NotepadNext/dialogs/MainWindow.ui" line="1357"/>
        <source>Unfold Level 6</source>
        <translation>Розгорнути рівень 6</translation>
    </message>
    <message>
        <location filename="../src/NotepadNext/dialogs/MainWindow.ui" line="1360"/>
        <source>Alt+Shift+6</source>
        <translation type="unfinished"></translation>
    </message>
    <message>
        <location filename="../src/NotepadNext/dialogs/MainWindow.ui" line="1365"/>
        <source>Unfold Level 7</source>
        <translation>Розгорнути рівень 7</translation>
    </message>
    <message>
        <location filename="../src/NotepadNext/dialogs/MainWindow.ui" line="1368"/>
        <source>Alt+Shift+7</source>
        <translation type="unfinished"></translation>
    </message>
    <message>
        <location filename="../src/NotepadNext/dialogs/MainWindow.ui" line="1373"/>
        <source>Unfold Level 8</source>
        <translation>Розгорнути рівень 8</translation>
    </message>
    <message>
        <location filename="../src/NotepadNext/dialogs/MainWindow.ui" line="1376"/>
        <source>Alt+Shift+8</source>
        <translation type="unfinished"></translation>
    </message>
    <message>
        <location filename="../src/NotepadNext/dialogs/MainWindow.ui" line="1381"/>
        <source>Unfold Level 9</source>
        <translation>Розгорнути рівень 9</translation>
    </message>
    <message>
        <location filename="../src/NotepadNext/dialogs/MainWindow.ui" line="1384"/>
        <source>Alt+Shift+9</source>
        <translation type="unfinished"></translation>
    </message>
    <message>
        <location filename="../src/NotepadNext/dialogs/MainWindow.ui" line="1389"/>
        <location filename="../src/NotepadNext/dialogs/MainWindow.ui" line="1392"/>
        <source>Toggle Overtype</source>
        <translation type="unfinished"></translation>
    </message>
    <message>
        <location filename="../src/NotepadNext/dialogs/MainWindow.ui" line="1395"/>
        <source>Ins</source>
        <translation type="unfinished"></translation>
    </message>
    <message>
        <location filename="../src/NotepadNext/dialogs/MainWindow.ui" line="1403"/>
        <source>Debug Info...</source>
        <translation>Інформація про налагодження...</translation>
    </message>
    <message>
        <location filename="../src/NotepadNext/dialogs/MainWindow.ui" line="1408"/>
        <source>Cut Bookmarked Lines</source>
        <translation>Вирізати рядки з закладок</translation>
    </message>
    <message>
        <location filename="../src/NotepadNext/dialogs/MainWindow.ui" line="1413"/>
        <source>Copy Bookmarked Lines</source>
        <translation>Копіювати рядки з закладок</translation>
    </message>
    <message>
        <location filename="../src/NotepadNext/dialogs/MainWindow.ui" line="1418"/>
        <source>Delete Bookmarked Lines</source>
        <translation>Видалити рядки з закладок</translation>
    </message>
    <message>
<<<<<<< HEAD
        <location filename="../src/NotepadNext/dialogs/MainWindow.cpp" line="370"/>
=======
        <location filename="../src/NotepadNext/dialogs/MainWindow.cpp" line="372"/>
>>>>>>> deb296f9
        <source>Go to line</source>
        <translation>Перейти до рядку</translation>
    </message>
    <message>
<<<<<<< HEAD
        <location filename="../src/NotepadNext/dialogs/MainWindow.cpp" line="370"/>
=======
        <location filename="../src/NotepadNext/dialogs/MainWindow.cpp" line="372"/>
>>>>>>> deb296f9
        <source>Line Number (1 - %1)</source>
        <translation>Номер рядку (1 - %1)</translation>
    </message>
    <message>
<<<<<<< HEAD
        <location filename="../src/NotepadNext/dialogs/MainWindow.cpp" line="703"/>
=======
        <location filename="../src/NotepadNext/dialogs/MainWindow.cpp" line="705"/>
>>>>>>> deb296f9
        <source>Stop Recording</source>
        <translation>Зупинити запис</translation>
    </message>
    <message>
<<<<<<< HEAD
        <location filename="../src/NotepadNext/dialogs/MainWindow.cpp" line="808"/>
=======
        <location filename="../src/NotepadNext/dialogs/MainWindow.cpp" line="810"/>
>>>>>>> deb296f9
        <source>Debug Info</source>
        <translation>Інформація про налагодження</translation>
    </message>
    <message>
<<<<<<< HEAD
        <location filename="../src/NotepadNext/dialogs/MainWindow.cpp" line="1011"/>
=======
        <location filename="../src/NotepadNext/dialogs/MainWindow.cpp" line="1013"/>
>>>>>>> deb296f9
        <source>New %1</source>
        <translation>Новий %1</translation>
    </message>
    <message>
<<<<<<< HEAD
        <location filename="../src/NotepadNext/dialogs/MainWindow.cpp" line="1071"/>
=======
        <location filename="../src/NotepadNext/dialogs/MainWindow.cpp" line="1073"/>
>>>>>>> deb296f9
        <source>Create File</source>
        <translation>Створити файл</translation>
    </message>
    <message>
<<<<<<< HEAD
        <location filename="../src/NotepadNext/dialogs/MainWindow.cpp" line="1071"/>
=======
        <location filename="../src/NotepadNext/dialogs/MainWindow.cpp" line="1073"/>
>>>>>>> deb296f9
        <source>&lt;b&gt;%1&lt;/b&gt; does not exist. Do you want to create it?</source>
        <translation>&lt;b&gt;%1&lt;/b&gt; не існує. Бажаєте створити його ?</translation>
    </message>
    <message>
<<<<<<< HEAD
        <location filename="../src/NotepadNext/dialogs/MainWindow.cpp" line="1112"/>
        <location filename="../src/NotepadNext/dialogs/MainWindow.cpp" line="1210"/>
=======
        <location filename="../src/NotepadNext/dialogs/MainWindow.cpp" line="1114"/>
        <location filename="../src/NotepadNext/dialogs/MainWindow.cpp" line="1212"/>
>>>>>>> deb296f9
        <source>Save file &lt;b&gt;%1&lt;/b&gt;?</source>
        <translation>Зберегти файл &lt;b&gt;%1&lt;/b&gt;?</translation>
    </message>
    <message>
<<<<<<< HEAD
        <location filename="../src/NotepadNext/dialogs/MainWindow.cpp" line="1113"/>
        <location filename="../src/NotepadNext/dialogs/MainWindow.cpp" line="1211"/>
=======
        <location filename="../src/NotepadNext/dialogs/MainWindow.cpp" line="1115"/>
        <location filename="../src/NotepadNext/dialogs/MainWindow.cpp" line="1213"/>
>>>>>>> deb296f9
        <source>Save File</source>
        <translation>Зберегти файл</translation>
    </message>
    <message>
<<<<<<< HEAD
        <location filename="../src/NotepadNext/dialogs/MainWindow.cpp" line="1166"/>
=======
        <location filename="../src/NotepadNext/dialogs/MainWindow.cpp" line="1168"/>
>>>>>>> deb296f9
        <source>Open Folder as Workspace</source>
        <translation>Відкрити каталог як робочий простір</translation>
    </message>
    <message>
<<<<<<< HEAD
        <location filename="../src/NotepadNext/dialogs/MainWindow.cpp" line="1184"/>
        <location filename="../src/NotepadNext/dialogs/MainWindow.cpp" line="1862"/>
=======
        <location filename="../src/NotepadNext/dialogs/MainWindow.cpp" line="1186"/>
        <location filename="../src/NotepadNext/dialogs/MainWindow.cpp" line="1864"/>
>>>>>>> deb296f9
        <source>Reload File</source>
        <translation>Перезавантажити файл</translation>
    </message>
    <message>
<<<<<<< HEAD
        <location filename="../src/NotepadNext/dialogs/MainWindow.cpp" line="1184"/>
=======
        <location filename="../src/NotepadNext/dialogs/MainWindow.cpp" line="1186"/>
>>>>>>> deb296f9
        <source>Are you sure you want to reload &lt;b&gt;%1&lt;/b&gt;? Any unsaved changes will be lost.</source>
        <translation>Ви дійсно хочете перезавантажити файл&lt;b&gt;%1&lt;/b&gt;? Всі не збережені зміни будут втрачені.</translation>
    </message>
    <message>
<<<<<<< HEAD
        <location filename="../src/NotepadNext/dialogs/MainWindow.cpp" line="1385"/>
=======
        <location filename="../src/NotepadNext/dialogs/MainWindow.cpp" line="1387"/>
>>>>>>> deb296f9
        <source>Save a Copy As</source>
        <translation>Зберегти копію як</translation>
    </message>
    <message>
<<<<<<< HEAD
        <location filename="../src/NotepadNext/dialogs/MainWindow.cpp" line="1459"/>
        <location filename="../src/NotepadNext/dialogs/MainWindow.cpp" line="1474"/>
=======
        <location filename="../src/NotepadNext/dialogs/MainWindow.cpp" line="1461"/>
        <location filename="../src/NotepadNext/dialogs/MainWindow.cpp" line="1476"/>
>>>>>>> deb296f9
        <source>Rename</source>
        <translation>Перейменувати</translation>
    </message>
    <message>
<<<<<<< HEAD
        <location filename="../src/NotepadNext/dialogs/MainWindow.cpp" line="1474"/>
=======
        <location filename="../src/NotepadNext/dialogs/MainWindow.cpp" line="1476"/>
>>>>>>> deb296f9
        <source>Name:</source>
        <translation>Назва:</translation>
    </message>
    <message>
<<<<<<< HEAD
        <location filename="../src/NotepadNext/dialogs/MainWindow.cpp" line="1494"/>
=======
        <location filename="../src/NotepadNext/dialogs/MainWindow.cpp" line="1496"/>
>>>>>>> deb296f9
        <source>Delete File</source>
        <translation>Видалити файл</translation>
    </message>
    <message>
<<<<<<< HEAD
        <location filename="../src/NotepadNext/dialogs/MainWindow.cpp" line="1494"/>
=======
        <location filename="../src/NotepadNext/dialogs/MainWindow.cpp" line="1496"/>
>>>>>>> deb296f9
        <source>Are you sure you want to move &lt;b&gt;%1&lt;/b&gt; to the trash?</source>
        <translation>Ви дійсно хочете перемістити файл &lt;b&gt;%1&lt;/b&gt; до смітника ?</translation>
    </message>
    <message>
<<<<<<< HEAD
        <location filename="../src/NotepadNext/dialogs/MainWindow.cpp" line="1504"/>
=======
        <location filename="../src/NotepadNext/dialogs/MainWindow.cpp" line="1506"/>
>>>>>>> deb296f9
        <source>Error Deleting File</source>
        <translation>Помилка видалення файлу</translation>
    </message>
    <message>
<<<<<<< HEAD
        <location filename="../src/NotepadNext/dialogs/MainWindow.cpp" line="1504"/>
=======
        <location filename="../src/NotepadNext/dialogs/MainWindow.cpp" line="1506"/>
>>>>>>> deb296f9
        <source>Something went wrong deleting &lt;b&gt;%1&lt;/b&gt;?</source>
        <translation>Під час видалення щось пішло не так &lt;b&gt;%1&lt;/b&gt;?</translation>
    </message>
    <message>
<<<<<<< HEAD
        <location filename="../src/NotepadNext/dialogs/MainWindow.cpp" line="1601"/>
=======
        <location filename="../src/NotepadNext/dialogs/MainWindow.cpp" line="1603"/>
>>>>>>> deb296f9
        <source>Administrator</source>
        <translation>Адміністратор</translation>
    </message>
    <message>
<<<<<<< HEAD
        <location filename="../src/NotepadNext/dialogs/MainWindow.cpp" line="1862"/>
=======
        <location filename="../src/NotepadNext/dialogs/MainWindow.cpp" line="1864"/>
>>>>>>> deb296f9
        <source>&lt;b&gt;%1&lt;/b&gt; has been modified by another program. Do you want to reload it?</source>
        <translation>&lt;b&gt;%1&lt;/b&gt; був змінений. Бажаєте завантажити актуальну версію?</translation>
    </message>
    <message>
<<<<<<< HEAD
        <location filename="../src/NotepadNext/dialogs/MainWindow.cpp" line="1884"/>
=======
        <location filename="../src/NotepadNext/dialogs/MainWindow.cpp" line="1886"/>
>>>>>>> deb296f9
        <source>Error Saving File</source>
        <translation>Помилка збереження файлу</translation>
    </message>
    <message>
<<<<<<< HEAD
        <location filename="../src/NotepadNext/dialogs/MainWindow.cpp" line="1884"/>
=======
        <location filename="../src/NotepadNext/dialogs/MainWindow.cpp" line="1886"/>
>>>>>>> deb296f9
        <source>An error occurred when saving &lt;b&gt;%1&lt;/b&gt;&lt;br&gt;&lt;br&gt;Error: %2</source>
        <translation>Під час збереження виникла помилка&lt;b&gt;%1&lt;/b&gt;&lt;br&gt;&lt;br&gt;Помилка: %2</translation>
    </message>
    <message>
<<<<<<< HEAD
        <location filename="../src/NotepadNext/dialogs/MainWindow.cpp" line="1890"/>
=======
        <location filename="../src/NotepadNext/dialogs/MainWindow.cpp" line="1892"/>
>>>>>>> deb296f9
        <source>Zoom: %1%</source>
        <translation>Масштаб: %1%</translation>
    </message>
    <message>
<<<<<<< HEAD
        <location filename="../src/NotepadNext/dialogs/MainWindow.cpp" line="2057"/>
=======
        <location filename="../src/NotepadNext/dialogs/MainWindow.cpp" line="2059"/>
>>>>>>> deb296f9
        <source>No updates are available at this time.</source>
        <translation>На цю мить не має ніяких оновлень.</translation>
    </message>
</context>
<context>
    <name>PreferencesDialog</name>
    <message>
        <location filename="../src/NotepadNext/dialogs/PreferencesDialog.ui" line="14"/>
        <source>Preferences</source>
        <translation>Налаштування</translation>
    </message>
    <message>
        <location filename="../src/NotepadNext/dialogs/PreferencesDialog.ui" line="37"/>
        <source>Show menu bar</source>
        <translation>Показувати панель меню</translation>
    </message>
    <message>
        <location filename="../src/NotepadNext/dialogs/PreferencesDialog.ui" line="44"/>
        <source>Show toolbar</source>
        <translation>Показувати панель інструментів</translation>
    </message>
    <message>
        <location filename="../src/NotepadNext/dialogs/PreferencesDialog.ui" line="51"/>
        <source>Show status bar</source>
        <translation>Показувати рядок стану</translation>
    </message>
    <message>
        <location filename="../src/NotepadNext/dialogs/PreferencesDialog.ui" line="58"/>
        <source>Restore previous session</source>
        <translation>Відновлювати попередній сеанс</translation>
    </message>
    <message>
        <location filename="../src/NotepadNext/dialogs/PreferencesDialog.ui" line="77"/>
        <source>Temporary files</source>
        <translation>Тимчасові файли</translation>
    </message>
    <message>
        <location filename="../src/NotepadNext/dialogs/PreferencesDialog.ui" line="89"/>
        <source>Recenter find/replace dialog when opened</source>
        <translation>Центрувати вікно пошуку/заміни під час його відкриття</translation>
    </message>
    <message>
        <location filename="../src/NotepadNext/dialogs/PreferencesDialog.ui" line="114"/>
        <source>Translation:</source>
        <translation>Локалізація:</translation>
    </message>
    <message>
        <location filename="../src/NotepadNext/dialogs/PreferencesDialog.ui" line="123"/>
        <source>Exit on last tab closed</source>
        <translation>Закривати програму при закритті останньої вкладки</translation>
    </message>
    <message>
        <location filename="../src/NotepadNext/dialogs/PreferencesDialog.ui" line="132"/>
        <source>Default Font</source>
        <translation>Шрифт за замовчуванням</translation>
    </message>
    <message>
        <location filename="../src/NotepadNext/dialogs/PreferencesDialog.ui" line="138"/>
        <source>Font</source>
        <translation>Шрифт</translation>
    </message>
    <message>
        <location filename="../src/NotepadNext/dialogs/PreferencesDialog.ui" line="148"/>
        <source>Font Size</source>
        <translation>Розмір</translation>
    </message>
    <message>
        <location filename="../src/NotepadNext/dialogs/PreferencesDialog.ui" line="155"/>
        <source>pt</source>
        <translation>pt</translation>
    </message>
    <message>
        <location filename="../src/NotepadNext/dialogs/PreferencesDialog.ui" line="188"/>
        <source>Default Line Endings</source>
        <translation>Символ кінця рядку за замовчуванням</translation>
    </message>
    <message>
        <location filename="../src/NotepadNext/dialogs/PreferencesDialog.ui" line="200"/>
        <source>Highlight URLs</source>
        <translation>Підкреслювати посилання URL</translation>
    </message>
    <message>
        <location filename="../src/NotepadNext/dialogs/PreferencesDialog.ui" line="207"/>
        <source>Show Line Numbers</source>
        <translation>Показувати кількість рядків</translation>
    </message>
    <message>
        <location filename="../src/NotepadNext/dialogs/PreferencesDialog.ui" line="233"/>
        <source>TextLabel</source>
        <translation>Текстове поле</translation>
    </message>
    <message>
        <location filename="../src/NotepadNext/dialogs/PreferencesDialog.ui" line="245"/>
        <source>An application restart is required to apply certain settings.</source>
        <translation>Для застосування деяких змін потрібно перезапустити програму.</translation>
    </message>
    <message>
        <source>Menu Bar</source>
        <translation type="vanished">Панель меню</translation>
    </message>
    <message>
        <source>Tool Bar</source>
        <translation type="vanished">Панель інструментів</translation>
    </message>
    <message>
        <source>Status Bar</source>
        <translation type="vanished">Панель стану</translation>
    </message>
    <message>
        <source>Restore Previous Session</source>
        <translation type="vanished">Відновлювати попередню сесію</translation>
    </message>
    <message>
        <location filename="../src/NotepadNext/dialogs/PreferencesDialog.ui" line="70"/>
        <source>Unsaved changes</source>
        <translation>Не збережені зміни</translation>
    </message>
    <message>
        <source>Temp Files</source>
        <translation type="vanished">Тимчасові файли</translation>
    </message>
    <message>
        <location filename="../src/NotepadNext/dialogs/PreferencesDialog.ui" line="96"/>
        <source>Combine search results</source>
        <translation>Об&apos;єднувати результати пошуку</translation>
    </message>
    <message>
        <location filename="../src/NotepadNext/dialogs/PreferencesDialog.cpp" line="54"/>
        <source>Warning</source>
        <translation>Попередження</translation>
    </message>
    <message>
        <location filename="../src/NotepadNext/dialogs/PreferencesDialog.cpp" line="54"/>
        <source>This feature is experimental and it should not be considered safe for critically important work. It may lead to possible data loss. Use at your own risk.</source>
        <translation>Ця функція є експериментальною, тому її не можна вважати безпечною. Її використання може призвести до втрати даних. Використовуйте цю опцію на власний розсуд.</translation>
    </message>
    <message>
        <location filename="../src/NotepadNext/dialogs/PreferencesDialog.cpp" line="83"/>
        <source>System Default</source>
        <translation>Системний</translation>
    </message>
    <message>
        <location filename="../src/NotepadNext/dialogs/PreferencesDialog.cpp" line="84"/>
        <source>Windows (CR LF)</source>
        <translation>Windows (CR LF)</translation>
    </message>
    <message>
        <location filename="../src/NotepadNext/dialogs/PreferencesDialog.cpp" line="85"/>
        <source>Linux (LF)</source>
        <translation>Linux (LF)</translation>
    </message>
    <message>
        <location filename="../src/NotepadNext/dialogs/PreferencesDialog.cpp" line="86"/>
        <source>Macintosh (CR)</source>
        <translation>Macintosh (CR)</translation>
    </message>
    <message>
        <location filename="../src/NotepadNext/dialogs/PreferencesDialog.cpp" line="142"/>
        <source>&lt;System Default&gt;</source>
        <translation>&lt;Мова системи&gt;</translation>
    </message>
</context>
<context>
    <name>QObject</name>
    <message>
        <location filename="../src/ads/src/DockAreaTitleBar.cpp" line="201"/>
        <source>List All Tabs</source>
        <translation>Список всіх вкладок</translation>
    </message>
    <message>
        <location filename="../src/ads/src/DockAreaTitleBar.cpp" line="212"/>
        <source>Detach Group</source>
        <translation>Відокремити групу</translation>
    </message>
    <message>
        <location filename="../src/ads/src/DockAreaTitleBar.cpp" line="239"/>
        <source>Minimize</source>
        <translation>Мінімізувати</translation>
    </message>
    <message>
        <source>Close Active Tab</source>
        <translation type="vanished">Закрити поточну вкладку</translation>
    </message>
    <message>
        <source>Close Group</source>
        <translation type="vanished">Закрити групу</translation>
    </message>
    <message>
        <location filename="../src/ads/src/DockWidgetTab.cpp" line="267"/>
        <source>Close Tab</source>
        <translation>Закрити вкладку</translation>
    </message>
</context>
<context>
    <name>QuickFindWidget</name>
    <message>
        <location filename="../src/NotepadNext/widgets/QuickFindWidget.ui" line="17"/>
        <source>Frame</source>
        <translation>Рама</translation>
    </message>
    <message>
        <location filename="../src/NotepadNext/widgets/QuickFindWidget.ui" line="44"/>
        <source>Match case</source>
        <translation>Чутливість до регістру</translation>
    </message>
    <message>
        <location filename="../src/NotepadNext/widgets/QuickFindWidget.ui" line="47"/>
        <source>Aa</source>
        <translation>Aa</translation>
    </message>
    <message>
        <location filename="../src/NotepadNext/widgets/QuickFindWidget.ui" line="57"/>
        <source>Match whole word</source>
        <translation>Шукати ціле слово</translation>
    </message>
    <message>
        <location filename="../src/NotepadNext/widgets/QuickFindWidget.ui" line="60"/>
        <source>|A|</source>
        <translation>|A|</translation>
    </message>
    <message>
        <location filename="../src/NotepadNext/widgets/QuickFindWidget.ui" line="70"/>
        <source>Use regular expression</source>
        <translation>Використовувати регулярний вираз</translation>
    </message>
    <message>
        <location filename="../src/NotepadNext/widgets/QuickFindWidget.ui" line="73"/>
        <source>. *</source>
        <translation>. *</translation>
    </message>
    <message>
        <location filename="../src/NotepadNext/widgets/QuickFindWidget.ui" line="76"/>
        <source>Alt+E</source>
        <translation>Alt+E</translation>
    </message>
    <message>
        <location filename="../src/NotepadNext/widgets/QuickFindWidget.ui" line="32"/>
        <source>Find...</source>
        <translation>Шукати...</translation>
    </message>
    <message>
        <location filename="../src/NotepadNext/widgets/QuickFindWidget.cpp" line="238"/>
        <source>%L1/%L2</source>
        <translation>%L1/%L2</translation>
    </message>
</context>
<context>
    <name>SearchResultsDock</name>
    <message>
        <location filename="../src/NotepadNext/docks/SearchResultsDock.ui" line="14"/>
        <source>Search Results</source>
        <translation>Результати пошуку</translation>
    </message>
    <message>
        <location filename="../src/NotepadNext/docks/SearchResultsDock.ui" line="38"/>
        <source>Copy Results to Clipboard</source>
        <translation>Копіювати результати до буферу обміну</translation>
    </message>
    <message>
        <location filename="../src/NotepadNext/docks/SearchResultsDock.cpp" line="57"/>
        <source>Collapse All</source>
        <translation>Згорнути все</translation>
    </message>
    <message>
        <location filename="../src/NotepadNext/docks/SearchResultsDock.cpp" line="58"/>
        <source>Expand All</source>
        <translation>Розгорнути все</translation>
    </message>
    <message>
        <location filename="../src/NotepadNext/docks/SearchResultsDock.cpp" line="60"/>
        <source>Delete Entry</source>
        <translation>Видалити запис</translation>
    </message>
    <message>
        <location filename="../src/NotepadNext/docks/SearchResultsDock.cpp" line="62"/>
        <source>Delete All</source>
        <translation>Видалити все</translation>
    </message>
</context>
<context>
    <name>Updater</name>
    <message>
        <location filename="../src/QSimpleUpdater/src/Updater.cpp" line="446"/>
        <source>Would you like to download the update now?</source>
        <translation>Бажаєте завантажити оновлення зараз ?</translation>
    </message>
    <message>
        <source>Would you like to download the update now? This is a mandatory update, exiting now will close the application</source>
        <translation type="vanished">Ви бажаєте завантажити оновлення зараз ? Це важливе оновлення, тому роботу програми буде завершено.</translation>
    </message>
    <message>
        <location filename="../src/QSimpleUpdater/src/Updater.cpp" line="449"/>
        <source>Would you like to download the update now?&lt;br /&gt;This is a mandatory update, exiting now will close the application.</source>
        <translation>Бажаєте завантажити оновлення зараз?&lt;br /&gt;Це обов&apos;язкове оновлення - застосунок буде закрито.</translation>
    </message>
    <message>
        <location filename="../src/QSimpleUpdater/src/Updater.cpp" line="454"/>
        <source>&lt;strong&gt;Change log:&lt;/strong&gt;&lt;br/&gt;%1</source>
        <translation>&lt;strong&gt;Історія змін:&lt;/strong&gt;&lt;br/&gt;%</translation>
    </message>
    <message>
        <location filename="../src/QSimpleUpdater/src/Updater.cpp" line="457"/>
        <source>Version %1 of %2 has been released!</source>
        <translation>Версія %1 з %2 була опублікована!</translation>
    </message>
    <message>
        <location filename="../src/QSimpleUpdater/src/Updater.cpp" line="495"/>
        <source>No updates are available for the moment</source>
        <translation>На цей момент жодні оновлення не доступні</translation>
    </message>
    <message>
        <location filename="../src/QSimpleUpdater/src/Updater.cpp" line="497"/>
        <source>Congratulations! You are running the latest version of %1</source>
        <translation>Вітаємо! Ви використовуєте останню версію %1</translation>
    </message>
</context>
<context>
    <name>ads::CAutoHideTab</name>
    <message>
        <location filename="../src/ads/src/AutoHideTab.cpp" line="394"/>
        <source>Detach</source>
        <translation>Відокремити</translation>
    </message>
    <message>
        <location filename="../src/ads/src/AutoHideTab.cpp" line="399"/>
        <source>Pin To...</source>
        <translation>Прикріпити до...</translation>
    </message>
    <message>
        <location filename="../src/ads/src/AutoHideTab.cpp" line="401"/>
        <source>Top</source>
        <translation>Верх</translation>
    </message>
    <message>
        <location filename="../src/ads/src/AutoHideTab.cpp" line="402"/>
        <source>Left</source>
        <translation>Ліворуч</translation>
    </message>
    <message>
        <location filename="../src/ads/src/AutoHideTab.cpp" line="403"/>
        <source>Right</source>
        <translation>Праворуч</translation>
    </message>
    <message>
        <location filename="../src/ads/src/AutoHideTab.cpp" line="404"/>
        <source>Bottom</source>
        <translation>Низ</translation>
    </message>
    <message>
        <location filename="../src/ads/src/AutoHideTab.cpp" line="406"/>
        <source>Unpin (Dock)</source>
        <translation>Відкріпити (Dock)</translation>
    </message>
    <message>
        <location filename="../src/ads/src/AutoHideTab.cpp" line="408"/>
        <source>Close</source>
        <translation>Закрити</translation>
    </message>
</context>
<context>
    <name>ads::CDockAreaTitleBar</name>
    <message>
        <location filename="../src/ads/src/DockAreaTitleBar.cpp" line="801"/>
        <source>Detach Group</source>
        <translation>Відокремити групу</translation>
    </message>
    <message>
        <location filename="../src/ads/src/DockAreaTitleBar.cpp" line="801"/>
        <source>Detach</source>
        <translation>Відокремити</translation>
    </message>
    <message>
        <location filename="../src/ads/src/DockAreaTitleBar.cpp" line="806"/>
        <location filename="../src/ads/src/DockAreaTitleBar.cpp" line="862"/>
        <source>Unpin (Dock)</source>
        <translation>Відкріпити (Dock)</translation>
    </message>
    <message>
        <location filename="../src/ads/src/DockAreaTitleBar.cpp" line="806"/>
        <location filename="../src/ads/src/DockAreaTitleBar.cpp" line="867"/>
        <source>Pin Group</source>
        <translation>Прикріпити групу</translation>
    </message>
    <message>
        <location filename="../src/ads/src/DockAreaTitleBar.cpp" line="812"/>
        <source>Pin Group To...</source>
        <translation>Прикріпити групу до...</translation>
    </message>
    <message>
        <location filename="../src/ads/src/DockAreaTitleBar.cpp" line="814"/>
        <source>Top</source>
        <translation>Верх</translation>
    </message>
    <message>
        <location filename="../src/ads/src/DockAreaTitleBar.cpp" line="815"/>
        <source>Left</source>
        <translation>Ліворуч</translation>
    </message>
    <message>
        <location filename="../src/ads/src/DockAreaTitleBar.cpp" line="816"/>
        <source>Right</source>
        <translation>Праворуч</translation>
    </message>
    <message>
        <location filename="../src/ads/src/DockAreaTitleBar.cpp" line="817"/>
        <source>Bottom</source>
        <translation>Низ</translation>
    </message>
    <message>
        <location filename="../src/ads/src/DockAreaTitleBar.cpp" line="825"/>
        <location filename="../src/ads/src/DockAreaTitleBar.cpp" line="879"/>
        <source>Minimize</source>
        <translation>Мінімізувати</translation>
    </message>
    <message>
        <location filename="../src/ads/src/DockAreaTitleBar.cpp" line="826"/>
        <location filename="../src/ads/src/DockAreaTitleBar.cpp" line="830"/>
        <location filename="../src/ads/src/DockAreaTitleBar.cpp" line="879"/>
        <source>Close</source>
        <translation>Закрити</translation>
    </message>
    <message>
        <location filename="../src/ads/src/DockAreaTitleBar.cpp" line="830"/>
        <location filename="../src/ads/src/DockAreaTitleBar.cpp" line="888"/>
        <source>Close Group</source>
        <translation>Закрити групу</translation>
    </message>
    <message>
        <location filename="../src/ads/src/DockAreaTitleBar.cpp" line="836"/>
        <source>Close Other Groups</source>
        <translation>Закрити інші групи</translation>
    </message>
    <message>
        <location filename="../src/ads/src/DockAreaTitleBar.cpp" line="871"/>
        <source>Pin Active Tab (Press Ctrl to Pin Group)</source>
        <translation>Закріпити поточну вкладку (натисніть Ctrl для закріплення групи)</translation>
    </message>
    <message>
        <location filename="../src/ads/src/DockAreaTitleBar.cpp" line="884"/>
        <source>Close Active Tab</source>
        <translation>Закрити поточну вкладку</translation>
    </message>
</context>
<context>
    <name>ads::CDockManager</name>
    <message>
        <location filename="../src/ads/src/DockManager.cpp" line="518"/>
        <source>Show View</source>
        <translation type="unfinished"></translation>
    </message>
</context>
<context>
    <name>ads::CDockWidgetTab</name>
    <message>
        <location filename="../src/ads/src/DockWidgetTab.cpp" line="551"/>
        <source>Detach</source>
        <translation>Відокремити</translation>
    </message>
    <message>
        <location filename="../src/ads/src/DockWidgetTab.cpp" line="555"/>
        <source>Pin</source>
        <translation>Прикріпити</translation>
    </message>
    <message>
        <location filename="../src/ads/src/DockWidgetTab.cpp" line="559"/>
        <source>Pin To...</source>
        <translation>Прикріпити до...</translation>
    </message>
    <message>
        <location filename="../src/ads/src/DockWidgetTab.cpp" line="561"/>
        <source>Top</source>
        <translation>Верх</translation>
    </message>
    <message>
        <location filename="../src/ads/src/DockWidgetTab.cpp" line="562"/>
        <source>Left</source>
        <translation>Ліворуч</translation>
    </message>
    <message>
        <location filename="../src/ads/src/DockWidgetTab.cpp" line="563"/>
        <source>Right</source>
        <translation>Праворуч</translation>
    </message>
    <message>
        <location filename="../src/ads/src/DockWidgetTab.cpp" line="564"/>
        <source>Bottom</source>
        <translation>Низ</translation>
    </message>
    <message>
        <location filename="../src/ads/src/DockWidgetTab.cpp" line="569"/>
        <source>Close</source>
        <translation>Закрити</translation>
    </message>
    <message>
        <location filename="../src/ads/src/DockWidgetTab.cpp" line="573"/>
        <source>Close Others</source>
        <translation>Закрити інші</translation>
    </message>
</context>
</TS><|MERGE_RESOLUTION|>--- conflicted
+++ resolved
@@ -957,11 +957,7 @@
     </message>
     <message>
         <location filename="../src/NotepadNext/dialogs/MainWindow.ui" line="69"/>
-<<<<<<< HEAD
-        <location filename="../src/NotepadNext/dialogs/MainWindow.cpp" line="1418"/>
-=======
         <location filename="../src/NotepadNext/dialogs/MainWindow.cpp" line="1420"/>
->>>>>>> deb296f9
         <source>Export As</source>
         <translation>Експортувати як</translation>
     </message>
@@ -1486,15 +1482,7 @@
         <translation type="unfinished"></translation>
     </message>
     <message>
-<<<<<<< HEAD
-        <location filename="../src/NotepadNext/dialogs/MainWindow.ui" line="887"/>
-        <source>Replace in Files...</source>
-        <translation type="unfinished"></translation>
-    </message>
-    <message>
-=======
         <location filename="../src/NotepadNext/dialogs/MainWindow.ui" line="889"/>
->>>>>>> deb296f9
         <source>Find in Files...</source>
         <translation type="vanished">Знайти в файлах...</translation>
     </message>
@@ -1534,13 +1522,8 @@
         <translation type="unfinished"></translation>
     </message>
     <message>
-<<<<<<< HEAD
-        <location filename="../src/NotepadNext/dialogs/MainWindow.ui" line="937"/>
-        <location filename="../src/NotepadNext/dialogs/MainWindow.cpp" line="712"/>
-=======
         <location filename="../src/NotepadNext/dialogs/MainWindow.ui" line="939"/>
         <location filename="../src/NotepadNext/dialogs/MainWindow.cpp" line="714"/>
->>>>>>> deb296f9
         <source>Start Recording</source>
         <translation>Почати запис</translation>
     </message>
@@ -2077,235 +2060,131 @@
         <translation>Видалити рядки з закладок</translation>
     </message>
     <message>
-<<<<<<< HEAD
-        <location filename="../src/NotepadNext/dialogs/MainWindow.cpp" line="370"/>
-=======
         <location filename="../src/NotepadNext/dialogs/MainWindow.cpp" line="372"/>
->>>>>>> deb296f9
         <source>Go to line</source>
         <translation>Перейти до рядку</translation>
     </message>
     <message>
-<<<<<<< HEAD
-        <location filename="../src/NotepadNext/dialogs/MainWindow.cpp" line="370"/>
-=======
         <location filename="../src/NotepadNext/dialogs/MainWindow.cpp" line="372"/>
->>>>>>> deb296f9
         <source>Line Number (1 - %1)</source>
         <translation>Номер рядку (1 - %1)</translation>
     </message>
     <message>
-<<<<<<< HEAD
-        <location filename="../src/NotepadNext/dialogs/MainWindow.cpp" line="703"/>
-=======
         <location filename="../src/NotepadNext/dialogs/MainWindow.cpp" line="705"/>
->>>>>>> deb296f9
         <source>Stop Recording</source>
         <translation>Зупинити запис</translation>
     </message>
     <message>
-<<<<<<< HEAD
-        <location filename="../src/NotepadNext/dialogs/MainWindow.cpp" line="808"/>
-=======
         <location filename="../src/NotepadNext/dialogs/MainWindow.cpp" line="810"/>
->>>>>>> deb296f9
         <source>Debug Info</source>
         <translation>Інформація про налагодження</translation>
     </message>
     <message>
-<<<<<<< HEAD
-        <location filename="../src/NotepadNext/dialogs/MainWindow.cpp" line="1011"/>
-=======
         <location filename="../src/NotepadNext/dialogs/MainWindow.cpp" line="1013"/>
->>>>>>> deb296f9
         <source>New %1</source>
         <translation>Новий %1</translation>
     </message>
     <message>
-<<<<<<< HEAD
-        <location filename="../src/NotepadNext/dialogs/MainWindow.cpp" line="1071"/>
-=======
         <location filename="../src/NotepadNext/dialogs/MainWindow.cpp" line="1073"/>
->>>>>>> deb296f9
         <source>Create File</source>
         <translation>Створити файл</translation>
     </message>
     <message>
-<<<<<<< HEAD
-        <location filename="../src/NotepadNext/dialogs/MainWindow.cpp" line="1071"/>
-=======
         <location filename="../src/NotepadNext/dialogs/MainWindow.cpp" line="1073"/>
->>>>>>> deb296f9
         <source>&lt;b&gt;%1&lt;/b&gt; does not exist. Do you want to create it?</source>
         <translation>&lt;b&gt;%1&lt;/b&gt; не існує. Бажаєте створити його ?</translation>
     </message>
     <message>
-<<<<<<< HEAD
-        <location filename="../src/NotepadNext/dialogs/MainWindow.cpp" line="1112"/>
-        <location filename="../src/NotepadNext/dialogs/MainWindow.cpp" line="1210"/>
-=======
         <location filename="../src/NotepadNext/dialogs/MainWindow.cpp" line="1114"/>
         <location filename="../src/NotepadNext/dialogs/MainWindow.cpp" line="1212"/>
->>>>>>> deb296f9
         <source>Save file &lt;b&gt;%1&lt;/b&gt;?</source>
         <translation>Зберегти файл &lt;b&gt;%1&lt;/b&gt;?</translation>
     </message>
     <message>
-<<<<<<< HEAD
-        <location filename="../src/NotepadNext/dialogs/MainWindow.cpp" line="1113"/>
-        <location filename="../src/NotepadNext/dialogs/MainWindow.cpp" line="1211"/>
-=======
         <location filename="../src/NotepadNext/dialogs/MainWindow.cpp" line="1115"/>
         <location filename="../src/NotepadNext/dialogs/MainWindow.cpp" line="1213"/>
->>>>>>> deb296f9
         <source>Save File</source>
         <translation>Зберегти файл</translation>
     </message>
     <message>
-<<<<<<< HEAD
-        <location filename="../src/NotepadNext/dialogs/MainWindow.cpp" line="1166"/>
-=======
         <location filename="../src/NotepadNext/dialogs/MainWindow.cpp" line="1168"/>
->>>>>>> deb296f9
         <source>Open Folder as Workspace</source>
         <translation>Відкрити каталог як робочий простір</translation>
     </message>
     <message>
-<<<<<<< HEAD
-        <location filename="../src/NotepadNext/dialogs/MainWindow.cpp" line="1184"/>
-        <location filename="../src/NotepadNext/dialogs/MainWindow.cpp" line="1862"/>
-=======
         <location filename="../src/NotepadNext/dialogs/MainWindow.cpp" line="1186"/>
         <location filename="../src/NotepadNext/dialogs/MainWindow.cpp" line="1864"/>
->>>>>>> deb296f9
         <source>Reload File</source>
         <translation>Перезавантажити файл</translation>
     </message>
     <message>
-<<<<<<< HEAD
-        <location filename="../src/NotepadNext/dialogs/MainWindow.cpp" line="1184"/>
-=======
         <location filename="../src/NotepadNext/dialogs/MainWindow.cpp" line="1186"/>
->>>>>>> deb296f9
         <source>Are you sure you want to reload &lt;b&gt;%1&lt;/b&gt;? Any unsaved changes will be lost.</source>
         <translation>Ви дійсно хочете перезавантажити файл&lt;b&gt;%1&lt;/b&gt;? Всі не збережені зміни будут втрачені.</translation>
     </message>
     <message>
-<<<<<<< HEAD
-        <location filename="../src/NotepadNext/dialogs/MainWindow.cpp" line="1385"/>
-=======
         <location filename="../src/NotepadNext/dialogs/MainWindow.cpp" line="1387"/>
->>>>>>> deb296f9
         <source>Save a Copy As</source>
         <translation>Зберегти копію як</translation>
     </message>
     <message>
-<<<<<<< HEAD
-        <location filename="../src/NotepadNext/dialogs/MainWindow.cpp" line="1459"/>
-        <location filename="../src/NotepadNext/dialogs/MainWindow.cpp" line="1474"/>
-=======
         <location filename="../src/NotepadNext/dialogs/MainWindow.cpp" line="1461"/>
         <location filename="../src/NotepadNext/dialogs/MainWindow.cpp" line="1476"/>
->>>>>>> deb296f9
         <source>Rename</source>
         <translation>Перейменувати</translation>
     </message>
     <message>
-<<<<<<< HEAD
-        <location filename="../src/NotepadNext/dialogs/MainWindow.cpp" line="1474"/>
-=======
         <location filename="../src/NotepadNext/dialogs/MainWindow.cpp" line="1476"/>
->>>>>>> deb296f9
         <source>Name:</source>
         <translation>Назва:</translation>
     </message>
     <message>
-<<<<<<< HEAD
-        <location filename="../src/NotepadNext/dialogs/MainWindow.cpp" line="1494"/>
-=======
         <location filename="../src/NotepadNext/dialogs/MainWindow.cpp" line="1496"/>
->>>>>>> deb296f9
         <source>Delete File</source>
         <translation>Видалити файл</translation>
     </message>
     <message>
-<<<<<<< HEAD
-        <location filename="../src/NotepadNext/dialogs/MainWindow.cpp" line="1494"/>
-=======
         <location filename="../src/NotepadNext/dialogs/MainWindow.cpp" line="1496"/>
->>>>>>> deb296f9
         <source>Are you sure you want to move &lt;b&gt;%1&lt;/b&gt; to the trash?</source>
         <translation>Ви дійсно хочете перемістити файл &lt;b&gt;%1&lt;/b&gt; до смітника ?</translation>
     </message>
     <message>
-<<<<<<< HEAD
-        <location filename="../src/NotepadNext/dialogs/MainWindow.cpp" line="1504"/>
-=======
         <location filename="../src/NotepadNext/dialogs/MainWindow.cpp" line="1506"/>
->>>>>>> deb296f9
         <source>Error Deleting File</source>
         <translation>Помилка видалення файлу</translation>
     </message>
     <message>
-<<<<<<< HEAD
-        <location filename="../src/NotepadNext/dialogs/MainWindow.cpp" line="1504"/>
-=======
         <location filename="../src/NotepadNext/dialogs/MainWindow.cpp" line="1506"/>
->>>>>>> deb296f9
         <source>Something went wrong deleting &lt;b&gt;%1&lt;/b&gt;?</source>
         <translation>Під час видалення щось пішло не так &lt;b&gt;%1&lt;/b&gt;?</translation>
     </message>
     <message>
-<<<<<<< HEAD
-        <location filename="../src/NotepadNext/dialogs/MainWindow.cpp" line="1601"/>
-=======
         <location filename="../src/NotepadNext/dialogs/MainWindow.cpp" line="1603"/>
->>>>>>> deb296f9
         <source>Administrator</source>
         <translation>Адміністратор</translation>
     </message>
     <message>
-<<<<<<< HEAD
-        <location filename="../src/NotepadNext/dialogs/MainWindow.cpp" line="1862"/>
-=======
         <location filename="../src/NotepadNext/dialogs/MainWindow.cpp" line="1864"/>
->>>>>>> deb296f9
         <source>&lt;b&gt;%1&lt;/b&gt; has been modified by another program. Do you want to reload it?</source>
         <translation>&lt;b&gt;%1&lt;/b&gt; був змінений. Бажаєте завантажити актуальну версію?</translation>
     </message>
     <message>
-<<<<<<< HEAD
-        <location filename="../src/NotepadNext/dialogs/MainWindow.cpp" line="1884"/>
-=======
         <location filename="../src/NotepadNext/dialogs/MainWindow.cpp" line="1886"/>
->>>>>>> deb296f9
         <source>Error Saving File</source>
         <translation>Помилка збереження файлу</translation>
     </message>
     <message>
-<<<<<<< HEAD
-        <location filename="../src/NotepadNext/dialogs/MainWindow.cpp" line="1884"/>
-=======
         <location filename="../src/NotepadNext/dialogs/MainWindow.cpp" line="1886"/>
->>>>>>> deb296f9
         <source>An error occurred when saving &lt;b&gt;%1&lt;/b&gt;&lt;br&gt;&lt;br&gt;Error: %2</source>
         <translation>Під час збереження виникла помилка&lt;b&gt;%1&lt;/b&gt;&lt;br&gt;&lt;br&gt;Помилка: %2</translation>
     </message>
     <message>
-<<<<<<< HEAD
-        <location filename="../src/NotepadNext/dialogs/MainWindow.cpp" line="1890"/>
-=======
         <location filename="../src/NotepadNext/dialogs/MainWindow.cpp" line="1892"/>
->>>>>>> deb296f9
         <source>Zoom: %1%</source>
         <translation>Масштаб: %1%</translation>
     </message>
     <message>
-<<<<<<< HEAD
-        <location filename="../src/NotepadNext/dialogs/MainWindow.cpp" line="2057"/>
-=======
         <location filename="../src/NotepadNext/dialogs/MainWindow.cpp" line="2059"/>
->>>>>>> deb296f9
         <source>No updates are available at this time.</source>
         <translation>На цю мить не має ніяких оновлень.</translation>
     </message>
