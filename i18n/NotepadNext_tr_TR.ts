--- conflicted
+++ resolved
@@ -899,14 +899,11 @@
         <location filename="../src/NotepadNext/dialogs/MainWindow.ui" line="189"/>
         <source>Search</source>
         <translation>Ara</translation>
-<<<<<<< HEAD
-=======
     </message>
     <message>
         <location filename="../src/NotepadNext/dialogs/MainWindow.ui" line="193"/>
         <source>Bookmarks</source>
         <translation type="unfinished"></translation>
->>>>>>> 28deee2a
     </message>
     <message>
         <location filename="../src/NotepadNext/dialogs/MainWindow.ui" line="216"/>
@@ -1594,38 +1591,6 @@
         <location filename="../src/NotepadNext/dialogs/MainWindow.ui" line="1109"/>
         <source>Open Command Prompt Here</source>
         <translation>Komut İstemi&apos;ni Burada Aç</translation>
-<<<<<<< HEAD
-    </message>
-    <message>
-        <location filename="../src/NotepadNext/dialogs/MainWindow.cpp" line="333"/>
-        <source>Go to line</source>
-        <translation>Satıra Git</translation>
-    </message>
-    <message>
-        <location filename="../src/NotepadNext/dialogs/MainWindow.cpp" line="333"/>
-        <source>Line Number (1 - %1)</source>
-        <translation>Satır Numarası (1 - %1)</translation>
-    </message>
-    <message>
-        <location filename="../src/NotepadNext/dialogs/MainWindow.cpp" line="467"/>
-        <source>Stop Recording</source>
-        <translation>Kaydetmeyi Durdur</translation>
-    </message>
-    <message>
-        <location filename="../src/NotepadNext/dialogs/MainWindow.cpp" line="721"/>
-        <source>New %1</source>
-        <translation>Yeni %1</translation>
-    </message>
-    <message>
-        <location filename="../src/NotepadNext/dialogs/MainWindow.cpp" line="769"/>
-        <source>Create File</source>
-        <translation>Dosya Oluştur</translation>
-    </message>
-    <message>
-        <location filename="../src/NotepadNext/dialogs/MainWindow.cpp" line="769"/>
-        <source>&lt;b&gt;%1&lt;/b&gt; does not exist. Do you want to create it?</source>
-        <translation>&lt;b&gt;%1&lt;/b&gt; mevcut değil. Oluşturmak istiyor musunuz?</translation>
-=======
     </message>
     <message>
         <location filename="../src/NotepadNext/dialogs/MainWindow.ui" line="1114"/>
@@ -1666,7 +1631,6 @@
         <location filename="../src/NotepadNext/dialogs/MainWindow.ui" line="1143"/>
         <source>Invert Bookmarks</source>
         <translation type="unfinished"></translation>
->>>>>>> 28deee2a
     </message>
     <message>
         <location filename="../src/NotepadNext/dialogs/MainWindow.cpp" line="336"/>
