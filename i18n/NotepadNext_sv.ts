--- conflicted
+++ resolved
@@ -1416,16 +1416,7 @@
         <translation>Ctrl+0</translation>
     </message>
     <message>
-<<<<<<< HEAD
-        <location filename="../src/NotepadNext/dialogs/MainWindow.ui" line="887"/>
-        <source>Replace in Files...</source>
-        <translation type="unfinished"></translation>
-    </message>
-    <message>
-        <location filename="../src/NotepadNext/dialogs/MainWindow.ui" line="1051"/>
-=======
         <location filename="../src/NotepadNext/dialogs/MainWindow.ui" line="1053"/>
->>>>>>> deb296f9
         <source>Toggle Single Line Comment</source>
         <translation>Växla utkommentering</translation>
     </message>
@@ -1882,11 +1873,7 @@
     </message>
     <message>
         <location filename="../src/NotepadNext/dialogs/MainWindow.ui" line="69"/>
-<<<<<<< HEAD
-        <location filename="../src/NotepadNext/dialogs/MainWindow.cpp" line="1418"/>
-=======
         <location filename="../src/NotepadNext/dialogs/MainWindow.cpp" line="1420"/>
->>>>>>> deb296f9
         <source>Export As</source>
         <translation>Exportera som</translation>
     </message>
@@ -1991,10 +1978,7 @@
         <translation>Ctrl+F</translation>
     </message>
     <message>
-<<<<<<< HEAD
-=======
         <location filename="../src/NotepadNext/dialogs/MainWindow.ui" line="889"/>
->>>>>>> deb296f9
         <source>Find in Files...</source>
         <translation type="vanished">Sök i filer...</translation>
     </message>
@@ -2034,13 +2018,8 @@
         <translation>F11</translation>
     </message>
     <message>
-<<<<<<< HEAD
-        <location filename="../src/NotepadNext/dialogs/MainWindow.ui" line="937"/>
-        <location filename="../src/NotepadNext/dialogs/MainWindow.cpp" line="712"/>
-=======
         <location filename="../src/NotepadNext/dialogs/MainWindow.ui" line="939"/>
         <location filename="../src/NotepadNext/dialogs/MainWindow.cpp" line="714"/>
->>>>>>> deb296f9
         <source>Start Recording</source>
         <translation>Starta inspelning</translation>
     </message>
@@ -2134,235 +2113,131 @@
         <translation>Öppen mapp som arbetsyta...</translation>
     </message>
     <message>
-<<<<<<< HEAD
-        <location filename="../src/NotepadNext/dialogs/MainWindow.cpp" line="370"/>
-=======
         <location filename="../src/NotepadNext/dialogs/MainWindow.cpp" line="372"/>
->>>>>>> deb296f9
         <source>Go to line</source>
         <translation>Gå till rad</translation>
     </message>
     <message>
-<<<<<<< HEAD
-        <location filename="../src/NotepadNext/dialogs/MainWindow.cpp" line="370"/>
-=======
         <location filename="../src/NotepadNext/dialogs/MainWindow.cpp" line="372"/>
->>>>>>> deb296f9
         <source>Line Number (1 - %1)</source>
         <translation>Radnummer (1 - %1)</translation>
     </message>
     <message>
-<<<<<<< HEAD
-        <location filename="../src/NotepadNext/dialogs/MainWindow.cpp" line="703"/>
-=======
         <location filename="../src/NotepadNext/dialogs/MainWindow.cpp" line="705"/>
->>>>>>> deb296f9
         <source>Stop Recording</source>
         <translation>Stoppa inspelning</translation>
     </message>
     <message>
-<<<<<<< HEAD
-        <location filename="../src/NotepadNext/dialogs/MainWindow.cpp" line="808"/>
-=======
         <location filename="../src/NotepadNext/dialogs/MainWindow.cpp" line="810"/>
->>>>>>> deb296f9
         <source>Debug Info</source>
         <translation type="unfinished"></translation>
     </message>
     <message>
-<<<<<<< HEAD
-        <location filename="../src/NotepadNext/dialogs/MainWindow.cpp" line="1011"/>
-=======
         <location filename="../src/NotepadNext/dialogs/MainWindow.cpp" line="1013"/>
->>>>>>> deb296f9
         <source>New %1</source>
         <translation>Ny %1</translation>
     </message>
     <message>
-<<<<<<< HEAD
-        <location filename="../src/NotepadNext/dialogs/MainWindow.cpp" line="1071"/>
-=======
         <location filename="../src/NotepadNext/dialogs/MainWindow.cpp" line="1073"/>
->>>>>>> deb296f9
         <source>Create File</source>
         <translation>Skapa fil</translation>
     </message>
     <message>
-<<<<<<< HEAD
-        <location filename="../src/NotepadNext/dialogs/MainWindow.cpp" line="1071"/>
-=======
         <location filename="../src/NotepadNext/dialogs/MainWindow.cpp" line="1073"/>
->>>>>>> deb296f9
         <source>&lt;b&gt;%1&lt;/b&gt; does not exist. Do you want to create it?</source>
         <translation>&lt;b&gt;%1&lt;/b&gt; finns inte. Vill du skapa den?</translation>
     </message>
     <message>
-<<<<<<< HEAD
-        <location filename="../src/NotepadNext/dialogs/MainWindow.cpp" line="1112"/>
-        <location filename="../src/NotepadNext/dialogs/MainWindow.cpp" line="1210"/>
-=======
         <location filename="../src/NotepadNext/dialogs/MainWindow.cpp" line="1114"/>
         <location filename="../src/NotepadNext/dialogs/MainWindow.cpp" line="1212"/>
->>>>>>> deb296f9
         <source>Save file &lt;b&gt;%1&lt;/b&gt;?</source>
         <translation>Vill du spara &lt;b&gt;%1&lt;/b&gt;?</translation>
     </message>
     <message>
-<<<<<<< HEAD
-        <location filename="../src/NotepadNext/dialogs/MainWindow.cpp" line="1113"/>
-        <location filename="../src/NotepadNext/dialogs/MainWindow.cpp" line="1211"/>
-=======
         <location filename="../src/NotepadNext/dialogs/MainWindow.cpp" line="1115"/>
         <location filename="../src/NotepadNext/dialogs/MainWindow.cpp" line="1213"/>
->>>>>>> deb296f9
         <source>Save File</source>
         <translation>Spara fil</translation>
     </message>
     <message>
-<<<<<<< HEAD
-        <location filename="../src/NotepadNext/dialogs/MainWindow.cpp" line="1166"/>
-=======
         <location filename="../src/NotepadNext/dialogs/MainWindow.cpp" line="1168"/>
->>>>>>> deb296f9
         <source>Open Folder as Workspace</source>
         <translation>Öppen mapp som arbetsyta</translation>
     </message>
     <message>
-<<<<<<< HEAD
-        <location filename="../src/NotepadNext/dialogs/MainWindow.cpp" line="1184"/>
-        <location filename="../src/NotepadNext/dialogs/MainWindow.cpp" line="1862"/>
-=======
         <location filename="../src/NotepadNext/dialogs/MainWindow.cpp" line="1186"/>
         <location filename="../src/NotepadNext/dialogs/MainWindow.cpp" line="1864"/>
->>>>>>> deb296f9
         <source>Reload File</source>
         <translation>Läs om fil</translation>
     </message>
     <message>
-<<<<<<< HEAD
-        <location filename="../src/NotepadNext/dialogs/MainWindow.cpp" line="1184"/>
-=======
         <location filename="../src/NotepadNext/dialogs/MainWindow.cpp" line="1186"/>
->>>>>>> deb296f9
         <source>Are you sure you want to reload &lt;b&gt;%1&lt;/b&gt;? Any unsaved changes will be lost.</source>
         <translation>Vill du verkligen läsa om &lt;b&gt;%1&lt;/b&gt; från disk? Alla osparade ändringar kommer att förloras.</translation>
     </message>
     <message>
-<<<<<<< HEAD
-        <location filename="../src/NotepadNext/dialogs/MainWindow.cpp" line="1601"/>
-=======
         <location filename="../src/NotepadNext/dialogs/MainWindow.cpp" line="1603"/>
->>>>>>> deb296f9
         <source>Administrator</source>
         <translation>Administratör</translation>
     </message>
     <message>
-<<<<<<< HEAD
-        <location filename="../src/NotepadNext/dialogs/MainWindow.cpp" line="1862"/>
-=======
         <location filename="../src/NotepadNext/dialogs/MainWindow.cpp" line="1864"/>
->>>>>>> deb296f9
         <source>&lt;b&gt;%1&lt;/b&gt; has been modified by another program. Do you want to reload it?</source>
         <translation type="unfinished"></translation>
     </message>
     <message>
-<<<<<<< HEAD
-        <location filename="../src/NotepadNext/dialogs/MainWindow.cpp" line="1884"/>
-=======
         <location filename="../src/NotepadNext/dialogs/MainWindow.cpp" line="1886"/>
->>>>>>> deb296f9
         <source>Error Saving File</source>
         <translation>Kunde inte spara fil</translation>
     </message>
     <message>
-<<<<<<< HEAD
-        <location filename="../src/NotepadNext/dialogs/MainWindow.cpp" line="1385"/>
-=======
         <location filename="../src/NotepadNext/dialogs/MainWindow.cpp" line="1387"/>
->>>>>>> deb296f9
         <source>Save a Copy As</source>
         <translation>Spara en kopia som</translation>
     </message>
     <message>
-<<<<<<< HEAD
-        <location filename="../src/NotepadNext/dialogs/MainWindow.cpp" line="1459"/>
-        <location filename="../src/NotepadNext/dialogs/MainWindow.cpp" line="1474"/>
-=======
         <location filename="../src/NotepadNext/dialogs/MainWindow.cpp" line="1461"/>
         <location filename="../src/NotepadNext/dialogs/MainWindow.cpp" line="1476"/>
->>>>>>> deb296f9
         <source>Rename</source>
         <translation>Byt namn</translation>
     </message>
     <message>
-<<<<<<< HEAD
-        <location filename="../src/NotepadNext/dialogs/MainWindow.cpp" line="1474"/>
-=======
         <location filename="../src/NotepadNext/dialogs/MainWindow.cpp" line="1476"/>
->>>>>>> deb296f9
         <source>Name:</source>
         <translation>Namn:</translation>
     </message>
     <message>
-<<<<<<< HEAD
-        <location filename="../src/NotepadNext/dialogs/MainWindow.cpp" line="1494"/>
-=======
         <location filename="../src/NotepadNext/dialogs/MainWindow.cpp" line="1496"/>
->>>>>>> deb296f9
         <source>Delete File</source>
         <translation>Ta bort fil</translation>
     </message>
     <message>
-<<<<<<< HEAD
-        <location filename="../src/NotepadNext/dialogs/MainWindow.cpp" line="1494"/>
-=======
         <location filename="../src/NotepadNext/dialogs/MainWindow.cpp" line="1496"/>
->>>>>>> deb296f9
         <source>Are you sure you want to move &lt;b&gt;%1&lt;/b&gt; to the trash?</source>
         <translation>Vill du verkligen flytta &lt;b&gt;%1&lt;/b&gt; till papperskorgen?</translation>
     </message>
     <message>
-<<<<<<< HEAD
-        <location filename="../src/NotepadNext/dialogs/MainWindow.cpp" line="1504"/>
-=======
         <location filename="../src/NotepadNext/dialogs/MainWindow.cpp" line="1506"/>
->>>>>>> deb296f9
         <source>Error Deleting File</source>
         <translation>Kunde inte ta bort fil</translation>
     </message>
     <message>
-<<<<<<< HEAD
-        <location filename="../src/NotepadNext/dialogs/MainWindow.cpp" line="1504"/>
-=======
         <location filename="../src/NotepadNext/dialogs/MainWindow.cpp" line="1506"/>
->>>>>>> deb296f9
         <source>Something went wrong deleting &lt;b&gt;%1&lt;/b&gt;?</source>
         <translation>Gick något fel vid borttagning av &lt;b&gt;%1&lt;/b&gt;?</translation>
     </message>
     <message>
-<<<<<<< HEAD
-        <location filename="../src/NotepadNext/dialogs/MainWindow.cpp" line="1884"/>
-=======
         <location filename="../src/NotepadNext/dialogs/MainWindow.cpp" line="1886"/>
->>>>>>> deb296f9
         <source>An error occurred when saving &lt;b&gt;%1&lt;/b&gt;&lt;br&gt;&lt;br&gt;Error: %2</source>
         <translation>Ett fel uppstod när &lt;b&gt;%1&lt;/b&gt; skulle sparas.&lt;br&gt;&lt;br&gt;Fel: %2</translation>
     </message>
     <message>
-<<<<<<< HEAD
-        <location filename="../src/NotepadNext/dialogs/MainWindow.cpp" line="1890"/>
-=======
         <location filename="../src/NotepadNext/dialogs/MainWindow.cpp" line="1892"/>
->>>>>>> deb296f9
         <source>Zoom: %1%</source>
         <translation>Zoom: %1%</translation>
     </message>
     <message>
-<<<<<<< HEAD
-        <location filename="../src/NotepadNext/dialogs/MainWindow.cpp" line="2057"/>
-=======
         <location filename="../src/NotepadNext/dialogs/MainWindow.cpp" line="2059"/>
->>>>>>> deb296f9
         <source>No updates are available at this time.</source>
         <translation>Inga uppdateringar tillgängliga den här gången.</translation>
     </message>
