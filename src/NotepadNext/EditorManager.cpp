/*
 * This file is part of Notepad Next.
 * Copyright 2021 Justin Dailey
 *
 * Notepad Next is free software: you can redistribute it and/or modify
 * it under the terms of the GNU General Public License as published by
 * the Free Software Foundation, either version 3 of the License, or
 * (at your option) any later version.
 *
 * Notepad Next is distributed in the hope that it will be useful,
 * but WITHOUT ANY WARRANTY; without even the implied warranty of
 * MERCHANTABILITY or FITNESS FOR A PARTICULAR PURPOSE.  See the
 * GNU General Public License for more details.
 *
 * You should have received a copy of the GNU General Public License
 * along with Notepad Next.  If not, see <https://www.gnu.org/licenses/>.
 */

#include <QApplication>

#include "ApplicationSettings.h"

#include "EditorManager.h"
#include "ScintillaNext.h"
#include "Scintilla.h"
#include "Settings.h"
#include "NotepadNextApplication.h"

// Editor decorators
#include "BraceMatch.h"
#include "HighlightedScrollBar.h"
#include "SmartHighlighter.h"
#include "SurroundSelection.h"
#include "LineNumbers.h"
#include "BetterMultiSelection.h"
#include "AutoIndentation.h"
#include "AutoCompletion.h"
#include "URLFinder.h"
#include "BookMarkDecorator.h"
#include "ThemeColors.h"

const int MARK_HIDELINESBEGIN = 23;
const int MARK_HIDELINESEND = 22;
const int MARK_HIDELINESUNDERLINE = 21;

<<<<<<< HEAD
static int DefaultFontSize()
{
    QFont font = QApplication::font();

    // Make it slightly larger than the UI font
    return font.pointSize() + 2;
}


EditorManager::EditorManager(QObject *parent) : QObject(parent)
=======

EditorManager::EditorManager(ApplicationSettings *settings, QObject *parent)
    : QObject(parent), settings(settings)
>>>>>>> dadc0147
{
    connect(this, &EditorManager::editorCreated, this, [=](ScintillaNext *editor) {
        connect(editor, &ScintillaNext::closed, this, [=]() {
            emit editorClosed(editor);
        });
    });

    connect(settings, &ApplicationSettings::showWrapSymbolChanged, this, [=](bool b) {
        for (auto &editor : getEditors()) {
            editor->setWrapVisualFlags(b ? SC_WRAPVISUALFLAG_END : SC_WRAPVISUALFLAG_NONE);
        }
    });


    connect(settings, &ApplicationSettings::showWhitespaceChanged, this, [=](bool b) {
        // TODO: could make SCWS_VISIBLEALWAYS configurable via settings. Probably not worth
        // taking up menu space e.g. show all, show leading, show trailing
        for (auto &editor : getEditors()) {
            editor->setViewWS(b ? SCWS_VISIBLEALWAYS : SCWS_INVISIBLE);
        }
    });

    connect(settings, &ApplicationSettings::showEndOfLineChanged, this, [=](bool b) {
        for (auto &editor : getEditors()) {
            editor->setViewEOL(b);
        }
    });

    connect(settings, &ApplicationSettings::showIndentGuideChanged, this, [=](bool b) {
        for (auto &editor : getEditors()) {
            editor->setIndentationGuides(b ? SC_IV_LOOKBOTH : SC_IV_NONE);
        }
    });

    connect(settings, &ApplicationSettings::wordWrapChanged, this, [=](bool b) {
        if (b) {
            for (auto &editor : getEditors()) {
                editor->setWrapMode(SC_WRAP_WORD);
            }
        }
        else {
            for (auto &editor : getEditors()) {
                // Store the top line and restore it after the lines have been unwrapped
                int topLine = editor->docLineFromVisible(editor->firstVisibleLine());
                editor->setWrapMode(SC_WRAP_NONE);
                editor->setFirstVisibleLine(topLine);
            }
        }
    });

    connect(settings, &ApplicationSettings::fontNameChanged, this, [=](QString fontName){
        for (auto &editor : getEditors()) {
            for (int i = 0; i <= STYLE_MAX; ++i) {
                editor->styleSetFont(i, fontName.toUtf8().data());
            }
        }
    });

    connect(settings, &ApplicationSettings::fontSizeChanged, this, [=](int fontSize){
        for (auto &editor : getEditors()) {
            for (int i = 0; i <= STYLE_MAX; ++i) {
                editor->styleSetSize(i, fontSize);
            }
        }
    });
}

ScintillaNext *EditorManager::createEditor(const QString &name)
{
    ScintillaNext *editor = new ScintillaNext(name);

    manageEditor(editor);

    return editor;
}

ScintillaNext *EditorManager::createEditorFromFile(const QString &filePath, bool tryToCreate)
{
    ScintillaNext *editor = ScintillaNext::fromFile(filePath, tryToCreate);

    if (editor) {
        manageEditor(editor);
    }

    return editor;
}

ScintillaNext *EditorManager::getEditorByFilePath(const QString &filePath)
{
    QFileInfo newInfo(filePath);
    newInfo.makeAbsolute();

    purgeOldEditorPointers();

    for (ScintillaNext *editor : qAsConst(editors)) {
        if (editor->isFile() && editor->getFileInfo() == newInfo) {
            return editor;
        }
    }

    return Q_NULLPTR;
}

void EditorManager::manageEditor(ScintillaNext *editor)
{
    editors.append(QPointer<ScintillaNext>(editor));

    setupEditor(editor);

    emit editorCreated(editor);
}

void EditorManager::setupEditor(ScintillaNext *editor)
{
    qInfo(Q_FUNC_INFO);

    editor->clearCmdKey(SCK_INSERT);

    editor->setFoldMarkers(QStringLiteral("box"));

    editor->setIdleStyling(SC_IDLESTYLING_TOVISIBLE);
    editor->setEndAtLastLine(false);

    editor->setMultipleSelection(true);
    editor->setAdditionalSelectionTyping(true);
    editor->setMultiPaste(SC_MULTIPASTE_EACH);
    editor->setVirtualSpaceOptions(SCVS_RECTANGULARSELECTION);

    editor->setMarginLeft(2);

    editor->setMarginWidthN(0, 30);
    editor->setMarginMaskN(1, (1<<MARK_HIDELINESBEGIN) | (1<<MARK_HIDELINESEND) | (1<<MARK_HIDELINESUNDERLINE));
    editor->setMarginMaskN(2, SC_MASK_FOLDERS);
    editor->setMarginWidthN(2, 14);

    editor->markerDefine(MARK_HIDELINESUNDERLINE, SC_MARK_UNDERLINE);
    

    editor->markerDefine(MARK_HIDELINESBEGIN, SC_MARK_ARROW);
    editor->markerDefine(MARK_HIDELINESEND, SC_MARK_ARROWDOWN);

    editor->setMarginSensitiveN(2, true);

    editor->setFoldFlags(SC_FOLDFLAG_LINEAFTER_CONTRACTED);
    editor->setScrollWidthTracking(true);
    editor->setScrollWidth(1);

    editor->setTabDrawMode(SCTD_STRIKEOUT);
    editor->setTabWidth(4);
    editor->setBackSpaceUnIndents(true);

    editor->setCaretLineVisible(true);
    editor->setCaretLineVisibleAlways(true);
    editor->setCaretWidth(2);
<<<<<<< HEAD
    
    editor->setIndentationGuides(SC_IV_LOOKBOTH);

    editor->setAutomaticFold(SC_AUTOMATICFOLD_SHOW | SC_AUTOMATICFOLD_CLICK | SC_AUTOMATICFOLD_CHANGE);
    editor->markerEnableHighlight(true);    
    
    editor->setWhitespaceSize(2);
    
    editor->styleSetSize(STYLE_DEFAULT, DefaultFontSize());
    editor->styleSetFont(STYLE_DEFAULT, "Courier New"); 
    
=======

    editor->setEdgeColour(0x80FFFF);

    // https://www.scintilla.org/ScintillaDoc.html#ElementColours
    // SC_ELEMENT_SELECTION_TEXT
    // SC_ELEMENT_SELECTION_BACK
    // SC_ELEMENT_SELECTION_ADDITIONAL_TEXT
    // SC_ELEMENT_SELECTION_ADDITIONAL_BACK
    // SC_ELEMENT_SELECTION_SECONDARY_TEXT
    // SC_ELEMENT_SELECTION_SECONDARY_BACK
    // SC_ELEMENT_SELECTION_INACTIVE_TEXT
    editor->setElementColour(SC_ELEMENT_SELECTION_INACTIVE_BACK, 0xFFE0E0E0);
    // SC_ELEMENT_CARET
    // SC_ELEMENT_CARET_ADDITIONAL
    editor->setElementColour(SC_ELEMENT_CARET_LINE_BACK, 0xFFFFE8E8);
    editor->setElementColour(SC_ELEMENT_WHITE_SPACE, 0xFFD0D0D0);
    // SC_ELEMENT_WHITE_SPACE_BACK
    // SC_ELEMENT_HOT_SPOT_ACTIVE
    // SC_ELEMENT_HOT_SPOT_ACTIVE_BACK
    editor->setElementColour(SC_ELEMENT_FOLD_LINE, 0xFFA0A0A0);
    // SC_ELEMENT_HIDDEN_LINE

    editor->setWhitespaceSize(2);

    editor->setFoldMarginColour(true, 0xFFFFFF);
    editor->setFoldMarginHiColour(true, 0xE9E9E9);

    editor->setAutomaticFold(SC_AUTOMATICFOLD_SHOW | SC_AUTOMATICFOLD_CLICK | SC_AUTOMATICFOLD_CHANGE);
    editor->markerEnableHighlight(true);

    editor->setCharsDefault();
    editor->setWordChars(editor->wordChars() + settings->additionalWordChars().toLatin1());

    editor->styleSetFore(STYLE_DEFAULT, 0x000000);
    editor->styleSetBack(STYLE_DEFAULT, 0xFFFFFF);
    editor->styleSetSize(STYLE_DEFAULT, settings->fontSize());
    editor->styleSetFont(STYLE_DEFAULT, settings->fontName().toUtf8().data());
    editor->styleClearAll();

    editor->styleSetFore(STYLE_LINENUMBER, 0x808080);
    editor->styleSetBack(STYLE_LINENUMBER, 0xE4E4E4);
>>>>>>> dadc0147
    editor->styleSetBold(STYLE_LINENUMBER, false);

    // set up editor theme, only colour now, dark mode aware
    setupEditorTheme(editor);

    // STYLE_CONTROLCHAR
    // STYLE_CALLTIP
    // STYLE_FOLDDISPLAYTEXT

    editor->setViewWS(settings->showWhitespace() ? SCWS_VISIBLEALWAYS : SCWS_INVISIBLE);
    editor->setViewEOL(settings->showEndOfLine());
    editor->setWrapVisualFlags(settings->showWrapSymbol() ? SC_WRAPVISUALFLAG_END : SC_WRAPVISUALFLAG_NONE);
    editor->setIndentationGuides(settings->showIndentGuide() ? SC_IV_LOOKBOTH : SC_IV_NONE);
    editor->setWrapMode(settings->wordWrap() ? SC_WRAP_WORD : SC_WRAP_NONE);

    // Decorators
    SmartHighlighter *s = new SmartHighlighter(editor);
    s->setEnabled(true);

    HighlightedScrollBarDecorator *h = new HighlightedScrollBarDecorator(editor);
    h->setEnabled(true);

    BraceMatch *b = new BraceMatch(editor);
    b->setEnabled(true);

    LineNumbers *l = new LineNumbers(editor);
    l->setEnabled(true);

    SurroundSelection *ss = new SurroundSelection(editor);
    ss->setEnabled(true);

    BetterMultiSelection *bms = new BetterMultiSelection(editor);
    bms->setEnabled(true);

    AutoIndentation *ai = new AutoIndentation(editor);
    ai->setEnabled(true);

    AutoCompletion *ac = new AutoCompletion(editor);
    ac->setEnabled(true);

    URLFinder *uf = new URLFinder(editor);
    uf->setEnabled(true);

    BookMarkDecorator *bm = new BookMarkDecorator(editor);
    bm->setEnabled(true);
}

void EditorManager::setupEditorTheme(ScintillaNext *editor)
{
    if (getSettings()->darkMode()) {  
        editor->setCaretFore(DARK_DEFAULT_FG);
        
        //editor->setSelFore(true, 0xEFEFEF);
        editor->setSelBack(true, 0xA0A0A0);

        // folding/arker
        for (int i = SC_MARKNUM_FOLDEREND; i <= SC_MARKNUM_FOLDEROPEN; ++i) {
            editor->markerSetFore(i, 0x808080);
            editor->markerSetBack(i, 0x1F1F1F);
            editor->markerSetBackSelected(i, 0x0000FF);
        }
        
        editor->markerSetBack(MARK_HIDELINESUNDERLINE, invertColor(0x77CC77));     
        // end folding/marker
 
        editor->setEdgeColour(invertColor(0x80FFFF));

        // https://www.scintilla.org/ScintillaDoc.html#ElementColours 
        // SC_ELEMENT_SELECTION_TEXT
        // SC_ELEMENT_SELECTION_BACK
        // SC_ELEMENT_SELECTION_ADDITIONAL_TEXT
        // SC_ELEMENT_SELECTION_ADDITIONAL_BACK
        // SC_ELEMENT_SELECTION_SECONDARY_TEXT
        // SC_ELEMENT_SELECTION_SECONDARY_BACK
        // SC_ELEMENT_SELECTION_INACTIVE_TEXT
        editor->setElementColour(SC_ELEMENT_SELECTION_INACTIVE_BACK, invertColor(0xFFE0E0E0));
        // SC_ELEMENT_CARET
        // SC_ELEMENT_CARET_ADDITIONAL
        editor->setElementColour(SC_ELEMENT_CARET_LINE_BACK, 0x606060);
        // SC_ELEMENT_WHITE_SPACE
        // SC_ELEMENT_WHITE_SPACE_BACK
        // setElementColour supports transparency!
        editor->setElementColour(SC_ELEMENT_WHITE_SPACE, invertColor(0xFFD0D0D0));
        editor->setElementColour(SC_ELEMENT_WHITE_SPACE_BACK, DARK_DEFAULT_BG);
        
        // SC_ELEMENT_HOT_SPOT_ACTIVE
        // SC_ELEMENT_HOT_SPOT_ACTIVE_BACK
        editor->setElementColour(SC_ELEMENT_FOLD_LINE, invertColor(0xFFA0A0A0));
        // SC_ELEMENT_HIDDEN_LINE

        editor->setFoldMarginColour(true, 0x3F3F3F);
        editor->setFoldMarginHiColour(true, 0xE9E9E9);

        editor->styleSetFore(STYLE_DEFAULT, DARK_DEFAULT_FG);
        editor->styleSetBack(STYLE_DEFAULT, DARK_DEFAULT_BG);

        editor->styleSetFore(STYLE_LINENUMBER, 0xE4E4E4);
        editor->styleSetBack(STYLE_LINENUMBER, 0x808080);
       
        editor->styleSetFore(STYLE_BRACELIGHT, DARK_DEFAULT_FG);
        editor->styleSetBack(STYLE_BRACELIGHT, 0x0000FF);

        editor->styleSetFore(STYLE_BRACEBAD, DARK_DEFAULT_FG);
        editor->styleSetBack(STYLE_BRACEBAD, 0x000080);

        editor->styleSetFore(STYLE_INDENTGUIDE, 0xC0C0C0);
        editor->styleSetBack(STYLE_INDENTGUIDE, DARK_DEFAULT_BG);
    }
    else {
        for (int i = SC_MARKNUM_FOLDEREND; i <= SC_MARKNUM_FOLDEROPEN; ++i) {
            editor->markerSetFore(i, 0xF3F3F3);
            editor->markerSetBack(i, 0x808080);
            editor->markerSetBackSelected(i, 0x0000FF);
        }

        editor->markerSetBack(MARK_HIDELINESUNDERLINE, 0x77CC77);        
        editor->setEdgeColour(0x80FFFF);

        // https://www.scintilla.org/ScintillaDoc.html#ElementColours
        // SC_ELEMENT_SELECTION_TEXT
        // SC_ELEMENT_SELECTION_BACK
        // SC_ELEMENT_SELECTION_ADDITIONAL_TEXT
        // SC_ELEMENT_SELECTION_ADDITIONAL_BACK
        // SC_ELEMENT_SELECTION_SECONDARY_TEXT
        // SC_ELEMENT_SELECTION_SECONDARY_BACK
        // SC_ELEMENT_SELECTION_INACTIVE_TEXT
        editor->setElementColour(SC_ELEMENT_SELECTION_INACTIVE_BACK, 0xFFE0E0E0);
        // SC_ELEMENT_CARET
        // SC_ELEMENT_CARET_ADDITIONAL
        editor->setElementColour(SC_ELEMENT_CARET_LINE_BACK, 0xFFFFE8E8);
        editor->setElementColour(SC_ELEMENT_WHITE_SPACE, 0xFFD0D0D0);
        // SC_ELEMENT_WHITE_SPACE_BACK
        // SC_ELEMENT_HOT_SPOT_ACTIVE
        // SC_ELEMENT_HOT_SPOT_ACTIVE_BACK
        editor->setElementColour(SC_ELEMENT_FOLD_LINE, 0xFFA0A0A0);
        // SC_ELEMENT_HIDDEN_LINE

        editor->setFoldMarginColour(true, WHITE);
        editor->setFoldMarginHiColour(true, 0xE9E9E9);

        editor->styleSetFore(STYLE_DEFAULT, LIGHT_DEFAULT_FG);
        editor->styleSetBack(STYLE_DEFAULT, LIGHT_DEFAULT_BG);

        editor->styleSetFore(STYLE_LINENUMBER, 0x808080);
        editor->styleSetBack(STYLE_LINENUMBER, 0xE4E4E4);
       
        editor->styleSetFore(STYLE_BRACELIGHT, 0x0000FF);
        editor->styleSetBack(STYLE_BRACELIGHT, LIGHT_DEFAULT_BG);

        editor->styleSetFore(STYLE_BRACEBAD, 0x000080);
        editor->styleSetBack(STYLE_BRACEBAD, LIGHT_DEFAULT_BG);

        editor->styleSetFore(STYLE_INDENTGUIDE, 0xC0C0C0);
        editor->styleSetBack(STYLE_INDENTGUIDE, LIGHT_DEFAULT_BG);    
    }
}

void EditorManager::purgeOldEditorPointers()
{
    QMutableListIterator<QPointer<ScintillaNext>> it(editors);

    while (it.hasNext()) {
        QPointer<ScintillaNext> pointer = it.next();
        if (pointer.isNull())
            it.remove();
    }
}

<<<<<<< HEAD
Settings* EditorManager::getSettings()
{
    return ((NotepadNextApplication*)parent())->getSettings();
=======
QList<QPointer<ScintillaNext> > EditorManager::getEditors()
{
    purgeOldEditorPointers();
    return editors;
>>>>>>> dadc0147
}<|MERGE_RESOLUTION|>--- conflicted
+++ resolved
@@ -43,22 +43,9 @@
 const int MARK_HIDELINESEND = 22;
 const int MARK_HIDELINESUNDERLINE = 21;
 
-<<<<<<< HEAD
-static int DefaultFontSize()
-{
-    QFont font = QApplication::font();
-
-    // Make it slightly larger than the UI font
-    return font.pointSize() + 2;
-}
-
-
-EditorManager::EditorManager(QObject *parent) : QObject(parent)
-=======
 
 EditorManager::EditorManager(ApplicationSettings *settings, QObject *parent)
     : QObject(parent), settings(settings)
->>>>>>> dadc0147
 {
     connect(this, &EditorManager::editorCreated, this, [=](ScintillaNext *editor) {
         connect(editor, &ScintillaNext::closed, this, [=]() {
@@ -178,6 +165,11 @@
     editor->clearCmdKey(SCK_INSERT);
 
     editor->setFoldMarkers(QStringLiteral("box"));
+    for (int i = SC_MARKNUM_FOLDEREND; i <= SC_MARKNUM_FOLDEROPEN; ++i) {
+        editor->markerSetFore(i, 0xF3F3F3);
+        editor->markerSetBack(i, 0x808080);
+        editor->markerSetBackSelected(i, 0x0000FF);
+    }
 
     editor->setIdleStyling(SC_IDLESTYLING_TOVISIBLE);
     editor->setEndAtLastLine(false);
@@ -213,7 +205,6 @@
     editor->setCaretLineVisible(true);
     editor->setCaretLineVisibleAlways(true);
     editor->setCaretWidth(2);
-<<<<<<< HEAD
     
     editor->setIndentationGuides(SC_IV_LOOKBOTH);
 
@@ -222,52 +213,9 @@
     
     editor->setWhitespaceSize(2);
     
-    editor->styleSetSize(STYLE_DEFAULT, DefaultFontSize());
-    editor->styleSetFont(STYLE_DEFAULT, "Courier New"); 
-    
-=======
-
-    editor->setEdgeColour(0x80FFFF);
-
-    // https://www.scintilla.org/ScintillaDoc.html#ElementColours
-    // SC_ELEMENT_SELECTION_TEXT
-    // SC_ELEMENT_SELECTION_BACK
-    // SC_ELEMENT_SELECTION_ADDITIONAL_TEXT
-    // SC_ELEMENT_SELECTION_ADDITIONAL_BACK
-    // SC_ELEMENT_SELECTION_SECONDARY_TEXT
-    // SC_ELEMENT_SELECTION_SECONDARY_BACK
-    // SC_ELEMENT_SELECTION_INACTIVE_TEXT
-    editor->setElementColour(SC_ELEMENT_SELECTION_INACTIVE_BACK, 0xFFE0E0E0);
-    // SC_ELEMENT_CARET
-    // SC_ELEMENT_CARET_ADDITIONAL
-    editor->setElementColour(SC_ELEMENT_CARET_LINE_BACK, 0xFFFFE8E8);
-    editor->setElementColour(SC_ELEMENT_WHITE_SPACE, 0xFFD0D0D0);
-    // SC_ELEMENT_WHITE_SPACE_BACK
-    // SC_ELEMENT_HOT_SPOT_ACTIVE
-    // SC_ELEMENT_HOT_SPOT_ACTIVE_BACK
-    editor->setElementColour(SC_ELEMENT_FOLD_LINE, 0xFFA0A0A0);
-    // SC_ELEMENT_HIDDEN_LINE
-
-    editor->setWhitespaceSize(2);
-
-    editor->setFoldMarginColour(true, 0xFFFFFF);
-    editor->setFoldMarginHiColour(true, 0xE9E9E9);
-
-    editor->setAutomaticFold(SC_AUTOMATICFOLD_SHOW | SC_AUTOMATICFOLD_CLICK | SC_AUTOMATICFOLD_CHANGE);
-    editor->markerEnableHighlight(true);
-
-    editor->setCharsDefault();
-    editor->setWordChars(editor->wordChars() + settings->additionalWordChars().toLatin1());
-
-    editor->styleSetFore(STYLE_DEFAULT, 0x000000);
-    editor->styleSetBack(STYLE_DEFAULT, 0xFFFFFF);
     editor->styleSetSize(STYLE_DEFAULT, settings->fontSize());
     editor->styleSetFont(STYLE_DEFAULT, settings->fontName().toUtf8().data());
-    editor->styleClearAll();
-
-    editor->styleSetFore(STYLE_LINENUMBER, 0x808080);
-    editor->styleSetBack(STYLE_LINENUMBER, 0xE4E4E4);
->>>>>>> dadc0147
+    
     editor->styleSetBold(STYLE_LINENUMBER, false);
 
     // set up editor theme, only colour now, dark mode aware
@@ -436,14 +384,8 @@
     }
 }
 
-<<<<<<< HEAD
-Settings* EditorManager::getSettings()
-{
-    return ((NotepadNextApplication*)parent())->getSettings();
-=======
 QList<QPointer<ScintillaNext> > EditorManager::getEditors()
 {
     purgeOldEditorPointers();
     return editors;
->>>>>>> dadc0147
 }