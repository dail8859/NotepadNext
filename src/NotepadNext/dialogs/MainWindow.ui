<?xml version="1.0" encoding="UTF-8"?>
<ui version="4.0">
 <class>MainWindow</class>
 <widget class="QMainWindow" name="MainWindow">
  <property name="geometry">
   <rect>
    <x>0</x>
    <y>0</y>
    <width>855</width>
    <height>646</height>
   </rect>
  </property>
  <property name="acceptDrops">
   <bool>true</bool>
  </property>
  <property name="windowTitle">
   <string>Notepad Next[*]</string>
  </property>
  <widget class="QWidget" name="centralWidget">
   <widget class="QPushButton" name="pushExitFullScreen">
    <property name="enabled">
     <bool>true</bool>
    </property>
    <property name="geometry">
     <rect>
      <x>830</x>
      <y>0</y>
      <width>20</width>
      <height>20</height>
     </rect>
    </property>
    <property name="text">
     <string>+</string>
    </property>
   </widget>
  </widget>
  <widget class="QMenuBar" name="menuBar">
   <widget class="QMenu" name="menuFile">
    <property name="title">
     <string>&amp;File</string>
    </property>
    <widget class="QMenu" name="menuClose_More">
     <property name="title">
      <string>Close More</string>
     </property>
     <addaction name="actionCloseAllExceptActive"/>
     <addaction name="actionCloseAllToLeft"/>
     <addaction name="actionCloseAllToRight"/>
    </widget>
    <widget class="QMenu" name="menuRecentFiles">
     <property name="title">
      <string>&amp;Recent Files</string>
     </property>
     <addaction name="actionRestoreRecentlyClosedFile"/>
     <addaction name="actionOpenAllRecentFiles"/>
     <addaction name="actionClearRecentFilesList"/>
     <addaction name="separator"/>
    </widget>
    <widget class="QMenu" name="menuExportAs">
     <property name="title">
      <string>Export As</string>
     </property>
     <addaction name="actionExportHtml"/>
     <addaction name="actionExportRtf"/>
    </widget>
    <widget class="QMenu" name="menuSessions">
     <property name="title">
      <string>Sessions</string>
     </property>
     <addaction name="actionSaveSession"/>
     <addaction name="actionOpenSessionFile"/>
     <addaction name="separator"/>
     <addaction name="actionNoRecentSessions"/>
    </widget>
    <addaction name="actionNew"/>
    <addaction name="actionOpen"/>
    <addaction name="actionOpenFolderasWorkspace"/>
    <addaction name="actionReload"/>
    <addaction name="actionSave"/>
    <addaction name="actionSaveAs"/>
    <addaction name="actionSaveCopyAs"/>
    <addaction name="actionSaveAll"/>
    <addaction name="menuExportAs"/>
    <addaction name="actionRename"/>
    <addaction name="actionClose"/>
    <addaction name="actionCloseAll"/>
    <addaction name="menuClose_More"/>
    <addaction name="actionMoveToTrash"/>
    <addaction name="separator"/>
    <addaction name="actionPrint"/>
    <addaction name="separator"/>
    <addaction name="menuRecentFiles"/>
    <addaction name="separator"/>
    <addaction name="menuSessions"/>
    <addaction name="separator"/>
    <addaction name="actionExit"/>
   </widget>
   <widget class="QMenu" name="menuEdit">
    <property name="title">
     <string>&amp;Edit</string>
    </property>
    <widget class="QMenu" name="menuCopyMore">
     <property name="title">
      <string>Copy More</string>
     </property>
     <addaction name="actionCopyFullPath"/>
     <addaction name="actionCopyFileName"/>
     <addaction name="actionCopyFileDirectory"/>
    </widget>
    <widget class="QMenu" name="menuIndent">
     <property name="title">
      <string>Indent</string>
     </property>
     <addaction name="actionIncrease_Indent"/>
     <addaction name="actionDecrease_Indent"/>
    </widget>
    <widget class="QMenu" name="menuEOLConversion">
     <property name="title">
      <string>EOL Conversion</string>
     </property>
     <addaction name="actionWindows"/>
     <addaction name="actionUnix"/>
     <addaction name="actionMacintosh"/>
    </widget>
    <widget class="QMenu" name="menuConvertCase">
     <property name="title">
      <string>Convert Case</string>
     </property>
     <addaction name="actionUpperCase"/>
     <addaction name="actionLowerCase"/>
    </widget>
    <widget class="QMenu" name="menuLine_Operations">
     <property name="title">
      <string>Line Operations</string>
     </property>
     <addaction name="actionDuplicateCurrentLine"/>
     <addaction name="actionSplitLines"/>
     <addaction name="actionJoinLines"/>
     <addaction name="actionMoveSelectedLinesUp"/>
     <addaction name="actionMoveSelectedLinesDown"/>
     <addaction name="separator"/>
     <addaction name="actionRemoveEmptyLines"/>
    </widget>
    <widget class="QMenu" name="menuCommentUncomment">
     <property name="title">
      <string>Comment/Uncomment</string>
     </property>
     <addaction name="actionToggleSingleLineComment"/>
     <addaction name="actionSingleLineComment"/>
     <addaction name="actionSingleLineUncomment"/>
    </widget>
    <widget class="QMenu" name="menuCopyAs">
     <property name="title">
      <string>Copy As</string>
     </property>
     <addaction name="actionCopyAsHtml"/>
     <addaction name="actionCopyAsRtf"/>
    </widget>
    <widget class="QMenu" name="menuEncodingDecoding">
     <property name="title">
      <string>Encoding/Decoding</string>
     </property>
     <addaction name="actionBase64Encode"/>
     <addaction name="actionURLEncode"/>
     <addaction name="separator"/>
     <addaction name="actionBase64Decode"/>
     <addaction name="actionURLDecode"/>
    </widget>
    <addaction name="actionUndo"/>
    <addaction name="actionRedo"/>
    <addaction name="separator"/>
    <addaction name="actionCut"/>
    <addaction name="actionCopy"/>
    <addaction name="actionPaste"/>
    <addaction name="actionDelete"/>
    <addaction name="actionSelectAll"/>
    <addaction name="actionSelectNext"/>
    <addaction name="separator"/>
    <addaction name="menuCopyMore"/>
    <addaction name="menuCopyAs"/>
    <addaction name="menuIndent"/>
    <addaction name="menuConvertCase"/>
    <addaction name="menuEOLConversion"/>
    <addaction name="menuLine_Operations"/>
    <addaction name="menuCommentUncomment"/>
    <addaction name="menuEncodingDecoding"/>
    <addaction name="separator"/>
    <addaction name="actionColumnMode"/>
   </widget>
   <widget class="QMenu" name="menuSearch">
    <property name="title">
     <string>Search</string>
    </property>
    <widget class="QMenu" name="menuBookmark">
     <property name="title">
      <string>Bookmarks</string>
     </property>
     <addaction name="actionToggleBookmark"/>
     <addaction name="separator"/>
     <addaction name="actionNextBookmark"/>
     <addaction name="actionPreviousBookmark"/>
     <addaction name="separator"/>
     <addaction name="actionClearBookmarks"/>
     <addaction name="actionInvertBookmarks"/>
    </widget>
    <addaction name="actionFind"/>
    <addaction name="actionFindInFiles"/>
    <addaction name="actionFindNext"/>
    <addaction name="actionFindPrevious"/>
    <addaction name="actionReplace"/>
    <addaction name="separator"/>
    <addaction name="actionQuickFind"/>
    <addaction name="actionGoToLine"/>
    <addaction name="separator"/>
    <addaction name="menuBookmark"/>
   </widget>
   <widget class="QMenu" name="menuView">
    <property name="title">
     <string>&amp;View</string>
    </property>
    <widget class="QMenu" name="menuZoom">
     <property name="title">
      <string>&amp;Zoom</string>
     </property>
     <addaction name="actionZoomIn"/>
     <addaction name="actionZoomOut"/>
     <addaction name="separator"/>
     <addaction name="actionZoomReset"/>
    </widget>
    <widget class="QMenu" name="menuShowSymbol">
     <property name="title">
      <string>Show Symbol</string>
     </property>
     <addaction name="actionShowAllCharacters"/>
     <addaction name="actionShowWhitespace"/>
     <addaction name="actionShowEndofLine"/>
     <addaction name="separator"/>
     <addaction name="actionShowIndentGuide"/>
     <addaction name="actionShowWrapSymbol"/>
    </widget>
    <widget class="QMenu" name="menuFold_Level">
     <property name="title">
      <string>Fold Level</string>
     </property>
     <addaction name="actionFoldLevel1"/>
     <addaction name="actionFoldLevel2"/>
     <addaction name="actionFoldLevel3"/>
     <addaction name="actionFoldLevel4"/>
     <addaction name="actionFoldLevel5"/>
     <addaction name="actionFoldLevel6"/>
     <addaction name="actionFoldLevel7"/>
     <addaction name="actionFoldLevel8"/>
     <addaction name="actionFoldLevel9"/>
    </widget>
    <widget class="QMenu" name="menuUnfold_Level">
     <property name="title">
      <string>Unfold Level</string>
     </property>
     <addaction name="actionUnfoldLevel1"/>
     <addaction name="actionUnfoldLevel2"/>
     <addaction name="actionUnfoldLevel3"/>
     <addaction name="actionUnfoldLevel4"/>
     <addaction name="actionUnfoldLevel5"/>
     <addaction name="actionUnfoldLevel6"/>
     <addaction name="actionUnfoldLevel7"/>
     <addaction name="actionUnfoldLevel8"/>
     <addaction name="actionUnfoldLevel9"/>
    </widget>
    <addaction name="actionFullScreen"/>
    <addaction name="separator"/>
    <addaction name="menuShowSymbol"/>
    <addaction name="menuZoom"/>
    <addaction name="actionWordWrap"/>
    <addaction name="separator"/>
    <addaction name="actionFoldAll"/>
    <addaction name="actionUnfoldAll"/>
    <addaction name="menuFold_Level"/>
    <addaction name="menuUnfold_Level"/>
    <addaction name="separator"/>
   </widget>
   <widget class="QMenu" name="menuLanguage">
    <property name="title">
     <string>Language</string>
    </property>
   </widget>
   <widget class="QMenu" name="menuSettings">
    <property name="title">
     <string>Settings</string>
    </property>
    <addaction name="actionPreferences"/>
   </widget>
   <widget class="QMenu" name="menuMacro">
    <property name="title">
     <string>Macro</string>
    </property>
    <addaction name="actionMacroRecording"/>
    <addaction name="actionPlayback"/>
    <addaction name="actionRunMacroMultipleTimes"/>
    <addaction name="actionSaveCurrentRecordedMacro"/>
    <addaction name="actionEditMacros"/>
    <addaction name="separator"/>
   </widget>
   <widget class="QMenu" name="menuHelp">
    <property name="title">
     <string>Help</string>
    </property>
    <addaction name="separator"/>
    <addaction name="actionCheckForUpdates"/>
    <addaction name="separator"/>
    <addaction name="actionAboutQt"/>
    <addaction name="actionAboutNotepadNext"/>
   </widget>
   <widget class="QMenu" name="menuEncodings">
    <property name="title">
     <string>Encoding</string>
    </property>
    <addaction name="actionThis_is_not_currently_implemented"/>
   </widget>
   <addaction name="menuFile"/>
   <addaction name="menuEdit"/>
   <addaction name="menuSearch"/>
   <addaction name="menuView"/>
   <addaction name="menuEncodings"/>
   <addaction name="menuLanguage"/>
   <addaction name="menuSettings"/>
   <addaction name="menuMacro"/>
   <addaction name="menuHelp"/>
  </widget>
  <widget class="QToolBar" name="mainToolBar">
   <property name="windowTitle">
    <string>Main Tool Bar</string>
   </property>
   <property name="movable">
    <bool>true</bool>
   </property>
   <property name="orientation">
    <enum>Qt::Horizontal</enum>
   </property>
   <property name="iconSize">
    <size>
     <width>16</width>
     <height>16</height>
    </size>
   </property>
   <property name="floatable">
    <bool>true</bool>
   </property>
   <attribute name="toolBarArea">
    <enum>TopToolBarArea</enum>
   </attribute>
   <attribute name="toolBarBreak">
    <bool>false</bool>
   </attribute>
   <addaction name="actionNew"/>
   <addaction name="actionOpen"/>
   <addaction name="actionSave"/>
   <addaction name="actionSaveAll"/>
   <addaction name="actionClose"/>
   <addaction name="actionCloseAll"/>
   <addaction name="separator"/>
   <addaction name="actionCut"/>
   <addaction name="actionCopy"/>
   <addaction name="actionPaste"/>
   <addaction name="separator"/>
   <addaction name="actionUndo"/>
   <addaction name="actionRedo"/>
   <addaction name="separator"/>
   <addaction name="actionFind"/>
   <addaction name="actionReplace"/>
   <addaction name="separator"/>
   <addaction name="actionZoomIn"/>
   <addaction name="actionZoomOut"/>
   <addaction name="separator"/>
   <addaction name="actionWordWrap"/>
   <addaction name="actionShowAllCharacters"/>
   <addaction name="actionShowIndentGuide"/>
   <addaction name="separator"/>
   <addaction name="actionMacroRecording"/>
   <addaction name="actionPlayback"/>
   <addaction name="actionRunMacroMultipleTimes"/>
   <addaction name="actionSaveCurrentRecordedMacro"/>
  </widget>
  <widget class="EditorInfoStatusBar" name="statusBar"/>
  <action name="actionNew">
   <property name="icon">
    <iconset>
     <normalon>:/icons/newfile.png</normalon>
    </iconset>
   </property>
   <property name="text">
    <string>&amp;New</string>
   </property>
   <property name="toolTip">
    <string>Create a new file</string>
   </property>
   <property name="shortcut">
    <string>Ctrl+N</string>
   </property>
  </action>
  <action name="actionOpen">
   <property name="icon">
    <iconset>
     <normalon>:/icons/openFile.png</normalon>
    </iconset>
   </property>
   <property name="text">
    <string>&amp;Open...</string>
   </property>
   <property name="shortcut">
    <string>Ctrl+O</string>
   </property>
   <property name="shortcutContext">
    <enum>Qt::WindowShortcut</enum>
   </property>
  </action>
  <action name="actionSave">
   <property name="icon">
    <iconset>
     <normalon>:/icons/saved.png</normalon>
    </iconset>
   </property>
   <property name="text">
    <string>&amp;Save</string>
   </property>
   <property name="toolTip">
    <string>Save</string>
   </property>
   <property name="shortcut">
    <string>Ctrl+S</string>
   </property>
  </action>
  <action name="actionExit">
   <property name="text">
    <string>E&amp;xit</string>
   </property>
   <property name="menuRole">
    <enum>QAction::QuitRole</enum>
   </property>
  </action>
  <action name="actionUndo">
   <property name="icon">
    <iconset>
     <normalon>:/icons/undo.png</normalon>
    </iconset>
   </property>
   <property name="text">
    <string>&amp;Undo</string>
   </property>
   <property name="shortcut">
    <string>Ctrl+Z</string>
   </property>
  </action>
  <action name="actionRedo">
   <property name="icon">
    <iconset>
     <normalon>:/icons/redo.png</normalon>
    </iconset>
   </property>
   <property name="text">
    <string>&amp;Redo</string>
   </property>
   <property name="shortcut">
    <string>Ctrl+Y</string>
   </property>
  </action>
  <action name="actionCut">
   <property name="icon">
    <iconset>
     <normalon>:/icons/cut.png</normalon>
    </iconset>
   </property>
   <property name="text">
    <string>Cu&amp;t</string>
   </property>
   <property name="shortcut">
    <string>Ctrl+X</string>
   </property>
  </action>
  <action name="actionCopy">
   <property name="icon">
    <iconset>
     <normalon>:/icons/copy.png</normalon>
    </iconset>
   </property>
   <property name="text">
    <string>&amp;Copy</string>
   </property>
   <property name="shortcut">
    <string>Ctrl+C</string>
   </property>
  </action>
  <action name="actionPaste">
   <property name="icon">
    <iconset>
     <normalon>:/icons/paste.png</normalon>
    </iconset>
   </property>
   <property name="text">
    <string>&amp;Paste</string>
   </property>
   <property name="shortcut">
    <string>Ctrl+V</string>
   </property>
  </action>
  <action name="actionDelete">
   <property name="text">
    <string>&amp;Delete</string>
   </property>
   <property name="shortcut">
    <string>Del</string>
   </property>
  </action>
  <action name="actionCopyFullPath">
   <property name="text">
    <string>Copy Full Path</string>
   </property>
  </action>
  <action name="actionCopyFileName">
   <property name="text">
    <string>Copy File Name</string>
   </property>
  </action>
  <action name="actionCopyFileDirectory">
   <property name="text">
    <string>Copy File Directory</string>
   </property>
  </action>
  <action name="actionClose">
   <property name="icon">
    <iconset resource="../resources.qrc">
     <normaloff>:/icons/closeFile.png</normaloff>:/icons/closeFile.png</iconset>
   </property>
   <property name="text">
    <string>&amp;Close</string>
   </property>
   <property name="toolTip">
    <string>Close the current file</string>
   </property>
   <property name="shortcut">
    <string>Ctrl+W</string>
   </property>
  </action>
  <action name="actionSaveAs">
   <property name="text">
    <string>Save &amp;As...</string>
   </property>
   <property name="shortcut">
    <string>Ctrl+Alt+S</string>
   </property>
  </action>
  <action name="actionSaveCopyAs">
   <property name="text">
    <string>Save a Copy As...</string>
   </property>
  </action>
  <action name="actionSaveAll">
   <property name="icon">
    <iconset resource="../resources.qrc">
     <normaloff>:/icons/saveAll.png</normaloff>:/icons/saveAll.png</iconset>
   </property>
   <property name="text">
    <string>Sav&amp;e All</string>
   </property>
   <property name="shortcut">
    <string>Ctrl+Shift+S</string>
   </property>
  </action>
  <action name="actionSelectAll">
   <property name="text">
    <string>Select A&amp;ll</string>
   </property>
   <property name="shortcut">
    <string>Ctrl+A</string>
   </property>
  </action>
  <action name="actionIncrease_Indent">
   <property name="icon">
    <iconset resource="../resources.qrc">
     <normaloff>:/icons/text_indent.png</normaloff>:/icons/text_indent.png</iconset>
   </property>
   <property name="text">
    <string>Increase Indent</string>
   </property>
  </action>
  <action name="actionDecrease_Indent">
   <property name="icon">
    <iconset resource="../resources.qrc">
     <normaloff>:/icons/text_indent_remove.png</normaloff>:/icons/text_indent_remove.png</iconset>
   </property>
   <property name="text">
    <string>Decrease Indent</string>
   </property>
  </action>
  <action name="actionRename">
   <property name="text">
    <string>Rename...</string>
   </property>
  </action>
  <action name="actionReload">
   <property name="icon">
    <iconset resource="../resources.qrc">
     <normaloff>:/icons/arrow_refresh.png</normaloff>:/icons/arrow_refresh.png</iconset>
   </property>
   <property name="text">
    <string>Re&amp;load</string>
   </property>
  </action>
  <action name="actionWindows">
   <property name="checkable">
    <bool>true</bool>
   </property>
   <property name="text">
    <string>Windows (CR LF)</string>
   </property>
  </action>
  <action name="actionUnix">
   <property name="checkable">
    <bool>true</bool>
   </property>
   <property name="text">
    <string>Unix (LF)</string>
   </property>
  </action>
  <action name="actionMacintosh">
   <property name="checkable">
    <bool>true</bool>
   </property>
   <property name="text">
    <string>Macintosh (CR)</string>
   </property>
  </action>
  <action name="actionUpperCase">
   <property name="text">
    <string>UPPER CASE</string>
   </property>
   <property name="toolTip">
    <string>Convert text to upper case</string>
   </property>
  </action>
  <action name="actionLowerCase">
   <property name="text">
    <string>lower case</string>
   </property>
   <property name="toolTip">
    <string>Convert text to lower case</string>
   </property>
  </action>
  <action name="actionDuplicateCurrentLine">
   <property name="text">
    <string>Duplicate Current Line</string>
   </property>
   <property name="shortcut">
    <string>Alt+Down</string>
   </property>
  </action>
  <action name="actionSplitLines">
   <property name="text">
    <string>Split Lines</string>
   </property>
  </action>
  <action name="actionJoinLines">
   <property name="text">
    <string>Join Lines</string>
   </property>
   <property name="shortcut">
    <string>Ctrl+J</string>
   </property>
  </action>
  <action name="actionMoveSelectedLinesUp">
   <property name="text">
    <string>Move Selected Lines Up</string>
   </property>
   <property name="shortcut">
    <string>Ctrl+Shift+Up</string>
   </property>
  </action>
  <action name="actionMoveSelectedLinesDown">
   <property name="text">
    <string>Move Selected Lines Down</string>
   </property>
   <property name="shortcut">
    <string>Ctrl+Shift+Down</string>
   </property>
  </action>
  <action name="actionCloseAll">
   <property name="icon">
    <iconset resource="../resources.qrc">
     <normaloff>:/icons/closeAll.png</normaloff>:/icons/closeAll.png</iconset>
   </property>
   <property name="text">
    <string>Clos&amp;e All</string>
   </property>
   <property name="toolTip">
    <string>Close All files</string>
   </property>
   <property name="shortcut">
    <string>Ctrl+Shift+W</string>
   </property>
  </action>
  <action name="actionCloseAllExceptActive">
   <property name="text">
    <string>Close All Except Active Document</string>
   </property>
  </action>
  <action name="actionCloseAllToLeft">
   <property name="text">
    <string>Close All to the Left</string>
   </property>
  </action>
  <action name="actionCloseAllToRight">
   <property name="text">
    <string>Close All to the Right</string>
   </property>
  </action>
  <action name="actionZoomIn">
   <property name="icon">
    <iconset>
     <normalon>:/icons/zoomIn.png</normalon>
    </iconset>
   </property>
   <property name="text">
    <string>Zoom &amp;In</string>
   </property>
   <property name="shortcut">
    <string>Ctrl++</string>
   </property>
  </action>
  <action name="actionZoomOut">
   <property name="icon">
    <iconset>
     <normalon>:/icons/zoomOut.png</normalon>
    </iconset>
   </property>
   <property name="text">
    <string>Zoom &amp;Out</string>
   </property>
   <property name="shortcut">
    <string>Ctrl+-</string>
   </property>
  </action>
  <action name="actionZoomReset">
   <property name="text">
    <string>Reset Zoom</string>
   </property>
   <property name="shortcut">
    <string>Ctrl+0</string>
   </property>
  </action>
  <action name="actionAboutQt">
   <property name="text">
    <string>About Qt</string>
   </property>
   <property name="menuRole">
    <enum>QAction::AboutQtRole</enum>
   </property>
  </action>
  <action name="actionAboutNotepadNext">
   <property name="icon">
    <iconset resource="../resources.qrc">
     <normaloff>:/icons/newfile.png</normaloff>:/icons/newfile.png</iconset>
   </property>
   <property name="text">
    <string>About Notepad Next</string>
   </property>
   <property name="menuRole">
    <enum>QAction::AboutRole</enum>
   </property>
  </action>
  <action name="actionShowWhitespace">
   <property name="checkable">
    <bool>true</bool>
   </property>
   <property name="text">
    <string>Show Whitespace</string>
   </property>
  </action>
  <action name="actionShowEndofLine">
   <property name="checkable">
    <bool>true</bool>
   </property>
   <property name="text">
    <string>Show End of Line</string>
   </property>
  </action>
  <action name="actionShowAllCharacters">
   <property name="checkable">
    <bool>true</bool>
   </property>
   <property name="icon">
    <iconset>
     <normalon>:/icons/invisibleChar.png</normalon>
    </iconset>
   </property>
   <property name="text">
    <string>Show All Characters</string>
   </property>
  </action>
  <action name="actionShowIndentGuide">
   <property name="checkable">
    <bool>true</bool>
   </property>
   <property name="icon">
    <iconset>
     <normalon>:/icons/indentGuide.png</normalon>
    </iconset>
   </property>
   <property name="text">
    <string>Show Indent Guide</string>
   </property>
  </action>
  <action name="actionShowWrapSymbol">
   <property name="checkable">
    <bool>true</bool>
   </property>
   <property name="text">
    <string>Show Wrap Symbol</string>
   </property>
  </action>
  <action name="actionWordWrap">
   <property name="checkable">
    <bool>true</bool>
   </property>
   <property name="icon">
    <iconset>
     <normalon>:/icons/wrap.png</normalon>
    </iconset>
   </property>
   <property name="text">
    <string>Word Wrap</string>
   </property>
  </action>
  <action name="actionRestoreRecentlyClosedFile">
   <property name="text">
    <string>Restore Recently Closed File</string>
   </property>
   <property name="shortcut">
    <string>Ctrl+Shift+T</string>
   </property>
  </action>
  <action name="actionOpenAllRecentFiles">
   <property name="text">
    <string>Open All Recent Files</string>
   </property>
  </action>
  <action name="actionClearRecentFilesList">
   <property name="text">
    <string>Clear Recent Files List</string>
   </property>
  </action>
  <action name="actionFind">
   <property name="icon">
    <iconset>
     <normalon>:/icons/find.png</normalon>
    </iconset>
   </property>
   <property name="text">
    <string>&amp;Find...</string>
   </property>
   <property name="shortcut">
    <string>Ctrl+F</string>
   </property>
  </action>
  <action name="actionFindInFiles">
   <property name="text">
    <string>Find in Files...</string>
   </property>
  </action>
  <action name="actionFindNext">
   <property name="text">
    <string>Find &amp;Next</string>
   </property>
   <property name="shortcut">
    <string>F3</string>
   </property>
  </action>
  <action name="actionFindPrevious">
   <property name="text">
    <string>Find &amp;Previous</string>
   </property>
  </action>
  <action name="actionReplace">
   <property name="icon">
    <iconset>
     <normalon>:/icons/findReplace.png</normalon>
    </iconset>
   </property>
   <property name="text">
    <string>&amp;Replace...</string>
   </property>
   <property name="shortcut">
    <string>Ctrl+H</string>
   </property>
  </action>
  <action name="actionFullScreen">
   <property name="checkable">
    <bool>true</bool>
   </property>
   <property name="text">
    <string>Full Screen</string>
   </property>
   <property name="shortcut">
    <string>F11</string>
   </property>
  </action>
  <action name="actionMacroRecording">
   <property name="checkable">
    <bool>true</bool>
   </property>
   <property name="icon">
    <iconset resource="../resources.qrc">
     <normaloff>:/icons/startRecord.png</normaloff>
     <normalon>:/icons/stopRecord.png</normalon>:/icons/startRecord.png</iconset>
   </property>
   <property name="text">
    <string>Start Recording</string>
   </property>
  </action>
  <action name="actionPlayback">
   <property name="enabled">
    <bool>false</bool>
   </property>
   <property name="icon">
    <iconset resource="../resources.qrc">
     <normaloff>:/icons/playRecord.png</normaloff>:/icons/playRecord.png</iconset>
   </property>
   <property name="text">
    <string>Playback</string>
   </property>
   <property name="shortcut">
    <string>Ctrl+Shift+P</string>
   </property>
  </action>
  <action name="actionSaveCurrentRecordedMacro">
   <property name="enabled">
    <bool>false</bool>
   </property>
   <property name="icon">
    <iconset resource="../resources.qrc">
     <normaloff>:/icons/saveRecord.png</normaloff>:/icons/saveRecord.png</iconset>
   </property>
   <property name="text">
    <string>Save Current Recorded Macro...</string>
   </property>
  </action>
  <action name="actionRunMacroMultipleTimes">
   <property name="enabled">
    <bool>false</bool>
   </property>
   <property name="icon">
    <iconset resource="../resources.qrc">
     <normaloff>:/icons/playRecord_m.png</normaloff>:/icons/playRecord_m.png</iconset>
   </property>
   <property name="text">
    <string>Run a Macro Multiple Times...</string>
   </property>
  </action>
  <action name="actionPreferences">
   <property name="icon">
    <iconset resource="../resources.qrc">
     <normaloff>:/icons/cog.png</normaloff>:/icons/cog.png</iconset>
   </property>
   <property name="text">
    <string>Preferences...</string>
   </property>
   <property name="menuRole">
    <enum>QAction::PreferencesRole</enum>
   </property>
  </action>
  <action name="actionQuickFind">
   <property name="text">
    <string>Quick Find</string>
   </property>
   <property name="shortcut">
    <string>Ctrl+Alt+I</string>
   </property>
  </action>
  <action name="actionSelectNext">
   <property name="text">
    <string>Select Next Instance</string>
   </property>
   <property name="shortcut">
    <string>Ctrl+D</string>
   </property>
  </action>
  <action name="actionMoveToTrash">
   <property name="icon">
    <iconset resource="../resources.qrc">
     <normaloff>:/icons/bin_closed.png</normaloff>:/icons/bin_closed.png</iconset>
   </property>
   <property name="text">
    <string>Move to Trash...</string>
   </property>
   <property name="iconText">
    <string>Move to Trash</string>
   </property>
  </action>
  <action name="actionCheckForUpdates">
   <property name="text">
    <string>Check for Updates...</string>
   </property>
  </action>
  <action name="actionGoToLine">
   <property name="text">
    <string>&amp;Go to Line...</string>
   </property>
   <property name="shortcut">
    <string>Ctrl+G</string>
   </property>
  </action>
  <action name="actionPrint">
   <property name="icon">
    <iconset resource="../resources.qrc">
     <normaloff>:/icons/printer.png</normaloff>:/icons/printer.png</iconset>
   </property>
   <property name="text">
    <string>Print...</string>
   </property>
   <property name="shortcut">
    <string>Ctrl+P</string>
   </property>
  </action>
  <action name="actionOpenFolderasWorkspace">
   <property name="text">
    <string>Open Folder as Workspace...</string>
   </property>
  </action>
  <action name="actionToggleSingleLineComment">
   <property name="text">
    <string>Toggle Single Line Comment</string>
   </property>
   <property name="shortcut">
    <string>Ctrl+/</string>
   </property>
  </action>
  <action name="actionSingleLineComment">
   <property name="text">
    <string>Single Line Comment</string>
   </property>
   <property name="shortcut">
    <string>Ctrl+K</string>
   </property>
  </action>
  <action name="actionSingleLineUncomment">
   <property name="text">
    <string>Single Line Uncomment</string>
   </property>
   <property name="shortcut">
    <string>Ctrl+Shift+K</string>
   </property>
  </action>
  <action name="actionEditMacros">
   <property name="enabled">
    <bool>false</bool>
   </property>
   <property name="icon">
    <iconset resource="../resources.qrc">
     <normaloff>:/icons/table_edit.png</normaloff>:/icons/table_edit.png</iconset>
   </property>
   <property name="text">
    <string>Edit Macros...</string>
   </property>
  </action>
  <action name="actionThis_is_not_currently_implemented">
   <property name="enabled">
    <bool>false</bool>
   </property>
   <property name="text">
    <string>This is not currently implemented</string>
   </property>
  </action>
  <action name="actionColumnMode">
   <property name="text">
    <string>Column Mode...</string>
   </property>
  </action>
  <action name="actionExportHtml">
   <property name="text">
    <string>Export as HTML...</string>
   </property>
  </action>
  <action name="actionExportRtf">
   <property name="text">
    <string>Export as RTF...</string>
   </property>
  </action>
  <action name="actionCopyAsHtml">
   <property name="text">
    <string>Copy as HTML</string>
   </property>
  </action>
  <action name="actionCopyAsRtf">
   <property name="text">
    <string>Copy as RTF</string>
   </property>
  </action>
  <action name="actionBase64Encode">
   <property name="text">
    <string>Base 64 Encode</string>
   </property>
  </action>
  <action name="actionURLEncode">
   <property name="text">
    <string>URL Encode</string>
   </property>
  </action>
  <action name="actionBase64Decode">
   <property name="text">
    <string>Base 64 Decode</string>
   </property>
  </action>
  <action name="actionURLDecode">
   <property name="text">
    <string>URL Decode</string>
   </property>
  </action>
  <action name="actionCopyURL">
   <property name="text">
    <string>Copy URL</string>
   </property>
  </action>
  <action name="actionRemoveEmptyLines">
   <property name="text">
    <string>Remove Empty Lines</string>
   </property>
  </action>
  <action name="actionShowInExplorer">
   <property name="icon">
    <iconset resource="../resources.qrc">
     <normaloff>:/icons/folder_go.png</normaloff>:/icons/folder_go.png</iconset>
   </property>
   <property name="text">
    <string>Show in Explorer</string>
   </property>
   <property name="toolTip">
    <string>Show in Explorer</string>
   </property>
  </action>
  <action name="actionOpenCommandPromptHere">
   <property name="icon">
    <iconset resource="../resources.qrc">
     <normaloff>:/icons/application_osx_terminal.png</normaloff>:/icons/application_osx_terminal.png</iconset>
   </property>
   <property name="text">
    <string>Open Command Prompt Here</string>
   </property>
  </action>
  <action name="actionToggleBookmark">
   <property name="text">
    <string>Toggle Bookmark</string>
   </property>
   <property name="shortcut">
    <string>Ctrl+F2</string>
   </property>
  </action>
  <action name="actionNextBookmark">
   <property name="text">
    <string>Next Bookmark</string>
   </property>
   <property name="shortcut">
    <string>F2</string>
   </property>
  </action>
  <action name="actionPreviousBookmark">
   <property name="text">
    <string>Previous Bookmark</string>
   </property>
   <property name="shortcut">
    <string>Shift+F2</string>
   </property>
  </action>
  <action name="actionClearBookmarks">
   <property name="text">
    <string>Clear Bookmarks</string>
   </property>
  </action>
  <action name="actionInvertBookmarks">
   <property name="text">
    <string>Invert Bookmarks</string>
   </property>
  </action>
  <action name="actionNextTab">
   <property name="text">
    <string>Next Tab</string>
   </property>
   <property name="shortcut">
    <string>Ctrl+Tab</string>
   </property>
   <property name="menuRole">
    <enum>QAction::NoRole</enum>
   </property>
  </action>
  <action name="actionPreviousTab">
   <property name="text">
    <string>Previous Tab</string>
   </property>
   <property name="shortcut">
    <string>Ctrl+Shift+Tab</string>
   </property>
   <property name="menuRole">
    <enum>QAction::NoRole</enum>
   </property>
  </action>
  <action name="actionFoldLevel1">
   <property name="text">
    <string>Fold Level 1</string>
   </property>
   <property name="shortcut">
    <string>Alt+1</string>
   </property>
  </action>
  <action name="actionFoldLevel2">
   <property name="text">
    <string>Fold Level 2</string>
   </property>
   <property name="shortcut">
    <string>Alt+2</string>
   </property>
  </action>
  <action name="actionFoldLevel3">
   <property name="text">
    <string>Fold Level 3</string>
   </property>
   <property name="shortcut">
    <string>Alt+3</string>
   </property>
  </action>
  <action name="actionFoldLevel4">
   <property name="text">
    <string>Fold Level 4</string>
   </property>
   <property name="shortcut">
    <string>Alt+4</string>
   </property>
  </action>
  <action name="actionUnfoldLevel1">
   <property name="text">
    <string>Unfold Level 1</string>
   </property>
   <property name="shortcut">
    <string>Alt+Shift+1</string>
   </property>
  </action>
  <action name="actionUnfoldLevel2">
   <property name="text">
    <string>Unfold Level 2</string>
   </property>
   <property name="shortcut">
    <string>Alt+Shift+2</string>
   </property>
  </action>
  <action name="actionUnfoldLevel3">
   <property name="text">
    <string>Unfold Level 3</string>
   </property>
   <property name="shortcut">
    <string>Alt+Shift+3</string>
   </property>
  </action>
  <action name="actionUnfoldLevel4">
   <property name="text">
    <string>Unfold Level 4</string>
   </property>
   <property name="shortcut">
    <string>Alt+Shift+4</string>
   </property>
  </action>
  <action name="actionFoldAll">
   <property name="text">
    <string>Fold All</string>
   </property>
   <property name="shortcut">
    <string>Alt+0</string>
   </property>
  </action>
  <action name="actionUnfoldAll">
   <property name="text">
    <string>Unfold All</string>
   </property>
   <property name="shortcut">
    <string>Alt+Shift+0</string>
   </property>
  </action>
  <action name="actionFoldLevel5">
   <property name="text">
    <string>Fold Level 5</string>
   </property>
   <property name="shortcut">
    <string>Alt+5</string>
   </property>
  </action>
  <action name="actionFoldLevel6">
   <property name="text">
    <string>Fold Level 6</string>
   </property>
   <property name="shortcut">
    <string>Alt+6</string>
   </property>
  </action>
  <action name="actionFoldLevel7">
   <property name="text">
    <string>Fold Level 7</string>
   </property>
   <property name="shortcut">
    <string>Alt+7</string>
   </property>
  </action>
  <action name="actionFoldLevel8">
   <property name="text">
    <string>Fold Level 8</string>
   </property>
   <property name="shortcut">
    <string>Alt+8</string>
   </property>
  </action>
  <action name="actionFoldLevel9">
   <property name="text">
    <string>Fold Level 9</string>
   </property>
   <property name="shortcut">
    <string>Alt+9</string>
   </property>
  </action>
  <action name="actionUnfoldLevel5">
   <property name="text">
    <string>Unfold Level 5</string>
   </property>
   <property name="shortcut">
    <string>Alt+Shift+5</string>
   </property>
  </action>
  <action name="actionUnfoldLevel6">
   <property name="text">
    <string>Unfold Level 6</string>
   </property>
   <property name="shortcut">
    <string>Alt+Shift+6</string>
   </property>
  </action>
  <action name="actionUnfoldLevel7">
   <property name="text">
    <string>Unfold Level 7</string>
   </property>
   <property name="shortcut">
    <string>Alt+Shift+7</string>
   </property>
  </action>
  <action name="actionUnfoldLevel8">
   <property name="text">
    <string>Unfold Level 8</string>
   </property>
   <property name="shortcut">
    <string>Alt+Shift+8</string>
   </property>
  </action>
  <action name="actionUnfoldLevel9">
   <property name="text">
    <string>Unfold Level 9</string>
   </property>
   <property name="shortcut">
    <string>Alt+Shift+9</string>
   </property>
  </action>
<<<<<<< HEAD
  <action name="actionSaveSession">
   <property name="text">
    <string>Save Session</string>
   </property>
  </action>
  <action name="actionOpenSessionFile">
   <property name="text">
    <string>Open Session File</string>
   </property>
  </action>
  <action name="actionNoRecentSessions">
   <property name="enabled">
    <bool>false</bool>
   </property>
   <property name="text">
    <string>No Recent Sessions</string>
=======
  <action name="actionToggleOverType">
   <property name="text">
    <string>Toggle Overtype</string>
   </property>
   <property name="toolTip">
    <string>Toggle Overtype</string>
   </property>
   <property name="shortcut">
    <string>Ins</string>
   </property>
   <property name="menuRole">
    <enum>QAction::NoRole</enum>
>>>>>>> dadc0147
   </property>
  </action>
 </widget>
 <layoutdefault spacing="6" margin="11"/>
 <customwidgets>
  <customwidget>
   <class>EditorInfoStatusBar</class>
   <extends>QStatusBar</extends>
   <header>EditorInfoStatusBar.h</header>
  </customwidget>
 </customwidgets>
 <resources>
  <include location="../resources.qrc"/>
 </resources>
 <connections/>
</ui><|MERGE_RESOLUTION|>--- conflicted
+++ resolved
@@ -1360,7 +1360,6 @@
     <string>Alt+Shift+9</string>
    </property>
   </action>
-<<<<<<< HEAD
   <action name="actionSaveSession">
    <property name="text">
     <string>Save Session</string>
@@ -1377,7 +1376,8 @@
    </property>
    <property name="text">
     <string>No Recent Sessions</string>
-=======
+   </property>
+  </action>
   <action name="actionToggleOverType">
    <property name="text">
     <string>Toggle Overtype</string>
@@ -1390,7 +1390,6 @@
    </property>
    <property name="menuRole">
     <enum>QAction::NoRole</enum>
->>>>>>> dadc0147
    </property>
   </action>
  </widget>
