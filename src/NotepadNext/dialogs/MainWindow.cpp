--- conflicted
+++ resolved
@@ -28,6 +28,7 @@
 #include <QMessageBox>
 #include <QStringList>
 #include <QClipboard>
+#include <QSettings>
 #include <QStandardPaths>
 #include <QWindow>
 #include <QPushButton>
@@ -82,7 +83,8 @@
 #include "HtmlConverter.h"
 #include "RtfConverter.h"
 
-<<<<<<< HEAD
+#include "FadingIndicator.h"
+
 #include "ThemeColors.h"
 
 QString loadCssFile(const QString& cssFile)
@@ -104,10 +106,6 @@
         return cssContent;
     }
 }
-=======
-#include "FadingIndicator.h"
-
->>>>>>> dadc0147
 
 MainWindow::MainWindow(NotepadNextApplication *app) :
     ui(new Ui::MainWindow),
@@ -809,29 +807,10 @@
     ui->statusBar->setVisible(app->getSettings()->showStatusBar());
 
     setupLanguageMenu();
-<<<<<<< HEAD
-    
-=======
 
     applyStyleSheet();
 
->>>>>>> dadc0147
     restoreSettings();
-
-    // Notepad next default style sheet
-    QString cssContent = loadCssFile(":/stylesheets/npp.css");
-    if (app->getSettings()->darkMode()) {
-        // QDarkStyleSheet dark theme
-        QString darkCss = loadCssFile(":/qdarkstyle/dark/style.qss");
-        cssContent.append(darkCss);
-        
-        // further tweak
-        QString nppDark= loadCssFile(":/stylesheets/npp-dark.css");
-        cssContent.append(nppDark);
-    }
-    
-    // Put the style sheet here for now
-    setStyleSheet(cssContent);
     
     initUpdateCheck();
 }
@@ -1702,13 +1681,17 @@
 {
     qInfo(Q_FUNC_INFO);
 
-    QString sheet;
-    QFile f(":/stylesheets/npp.css");
-    qInfo() << "Loading stylesheet: " << f.fileName();
-
-    f.open(QFile::ReadOnly);
-    sheet = f.readAll();
-    f.close();
+    // Notepad next default style sheet
+    QString cssContent = loadCssFile(":/stylesheets/npp.css");
+    if (app->getSettings()->darkMode()) {
+        // QDarkStyleSheet dark theme
+        QString darkCss = loadCssFile(":/qdarkstyle/dark/style.qss");
+        cssContent.append(darkCss);
+        
+        // further tweak
+        QString nppDark= loadCssFile(":/stylesheets/npp-dark.css");
+        cssContent.append(nppDark);
+    }
 
     // If there is a "custom.css" file where the ini is located, load it as a style sheet addition
     QString directoryPath = QFileInfo(app->getSettings()->fileName()).absolutePath();
@@ -1718,11 +1701,11 @@
         qInfo() << "Loading stylesheet: " << custom.fileName();
 
         custom.open(QFile::ReadOnly);
-        sheet += custom.readAll();
+        cssContent.append(custom.readAll());
         custom.close();
     }
 
-    setStyleSheet(sheet);
+    setStyleSheet(cssContent);
 }
 
 void MainWindow::setLanguage(ScintillaNext *editor, const QString &languageName)
@@ -1816,16 +1799,8 @@
 
     ApplicationSettings *settings = app->getSettings();
 
-<<<<<<< HEAD
-    settings.setValue("Gui/ShowMenuBar", app->getSettings()->showMenuBar());
-    settings.setValue("Gui/ShowToolBar", app->getSettings()->showToolBar());
-    settings.setValue("Gui/ShowStatusBar", app->getSettings()->showStatusBar());
-    settings.setValue("Gui/CombineSearchResults", app->getSettings()->combineSearchResults());
-    settings.setValue("Gui/DarkMode", app->getSettings()->darkMode());
-=======
     settings->setValue("MainWindow/geometry", saveGeometry());
     settings->setValue("MainWindow/windowState", saveState());
->>>>>>> dadc0147
 
     settings->setValue("Editor/ZoomLevel", zoomLevel);
 }
@@ -1834,17 +1809,7 @@
 {
     qInfo(Q_FUNC_INFO);
 
-<<<<<<< HEAD
-    QSettings settings;
-
-    app->getSettings()->setShowMenuBar(settings.value("Gui/ShowMenuBar", true).toBool());
-    app->getSettings()->setShowToolBar(settings.value("Gui/ShowToolBar", true).toBool());
-    app->getSettings()->setShowStatusBar(settings.value("Gui/ShowStatusBar", true).toBool());
-    app->getSettings()->setCombineSearchResults(settings.value("Gui/CombineSearchResults", false).toBool());
-    app->getSettings()->setDarkMode(settings.value("Gui/DarkMode", true).toBool());
-=======
     ApplicationSettings *settings = app->getSettings();
->>>>>>> dadc0147
 
     zoomLevel = settings->value("Editor/ZoomLevel", 0).toInt();
 }
