/*
 * This file is part of Notepad Next.
 * Copyright 2022 Justin Dailey
 *
 * Notepad Next is free software: you can redistribute it and/or modify
 * it under the terms of the GNU General Public License as published by
 * the Free Software Foundation, either version 3 of the License, or
 * (at your option) any later version.
 *
 * Notepad Next is distributed in the hope that it will be useful,
 * but WITHOUT ANY WARRANTY; without even the implied warranty of
 * MERCHANTABILITY or FITNESS FOR A PARTICULAR PURPOSE.  See the
 * GNU General Public License for more details.
 *
 * You should have received a copy of the GNU General Public License
 * along with Notepad Next.  If not, see <https://www.gnu.org/licenses/>.
 */


#include "FolderAsWorkspaceDock.h"
#include "ui_FolderAsWorkspaceDock.h"

#include "ApplicationSettings.h"
#include "NotepadNextApplication.h"

#include <QFileSystemModel>

SessionSetting<QString> rootPathSetting{"FolderAsWorkspace/RootPath"};

FolderAsWorkspaceDock::FolderAsWorkspaceDock(NotepadNextApplication* app, QWidget *parent) :
    QDockWidget(parent),
    ui(new Ui::FolderAsWorkspaceDock),
    model(new QFileSystemModel(this))
{
    ui->setupUi(this);

    ui->treeView->setModel(model);
    ui->treeView->header()->hideSection(1);
    ui->treeView->header()->hideSection(2);
    ui->treeView->header()->hideSection(3);

    connect(ui->treeView, &QTreeView::doubleClicked, this, [=](const QModelIndex &index) {
        if (!model->isDir(index)) {
            emit fileDoubleClicked(model->filePath(index));
        }
    });

    initSettingsListener(this, app->getSessionManager());

    ApplicationSettings settings;
    setRootPath(settings.get(rootPathSetting));
}

void FolderAsWorkspaceDock::onSettingsSaved(Settings &settings)
{
<<<<<<< HEAD
    settings.set(rootPathSetting, rootPath());
}

void FolderAsWorkspaceDock::onSettingsLoaded(const Settings &settings)
{
    setRootPath(settings.get(rootPathSetting));
}

FolderAsWorkspaceDock::~FolderAsWorkspaceDock()
{
=======
>>>>>>> dadc0147
    delete ui;
}

void FolderAsWorkspaceDock::setRootPath(const QString dir)
{
    ApplicationSettings settings;
    settings.set(rootPathSetting, dir);

    model->setRootPath(dir);
    ui->treeView->setRootIndex(model->index(dir));
}

QString FolderAsWorkspaceDock::rootPath() const
{
    return model->rootPath();
}<|MERGE_RESOLUTION|>--- conflicted
+++ resolved
@@ -53,7 +53,6 @@
 
 void FolderAsWorkspaceDock::onSettingsSaved(Settings &settings)
 {
-<<<<<<< HEAD
     settings.set(rootPathSetting, rootPath());
 }
 
@@ -64,8 +63,6 @@
 
 FolderAsWorkspaceDock::~FolderAsWorkspaceDock()
 {
-=======
->>>>>>> dadc0147
     delete ui;
 }
 
