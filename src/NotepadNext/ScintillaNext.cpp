--- conflicted
+++ resolved
@@ -54,10 +54,6 @@
     ScintillaEdit(parent),
     name(name)
 {
-<<<<<<< HEAD
-//    connect(this->doc., &ScintillaDocument::lexer_changed, this, &ScintillaNext::lexerChanged);
-=======
->>>>>>> 20d937a2
 }
 
 ScintillaNext::~ScintillaNext()
